/*!
The autobatcher is responsible for combining the next enqueued
tasks affecting a single index into a [batch](crate::batch::Batch).

The main function of the autobatcher is [`next_autobatch`].
*/

use std::ops::ControlFlow::{self, Break, Continue};

use meilisearch_types::milli::update::IndexDocumentsMethod::{
    self, ReplaceDocuments, UpdateDocuments,
};
use meilisearch_types::tasks::TaskId;

use crate::KindWithContent;

/// Succinctly describes a task's [`Kind`](meilisearch_types::tasks::Kind)
/// for the purpose of simplifying the implementation of the autobatcher.
///
/// Only the non-prioritised tasks that can be grouped in a batch have a corresponding [`AutobatchKind`]
enum AutobatchKind {
    DocumentImport {
        method: IndexDocumentsMethod,
        allow_index_creation: bool,
        primary_key: Option<String>,
    },
    DocumentDeletion,
    DocumentClear,
    Settings {
        allow_index_creation: bool,
    },
    IndexCreation,
    IndexDeletion,
    IndexUpdate,
    IndexSwap,
}

impl AutobatchKind {
    #[rustfmt::skip]
    fn allow_index_creation(&self) -> Option<bool> {
        match self {
            AutobatchKind::DocumentImport { allow_index_creation, .. }
            | AutobatchKind::Settings { allow_index_creation, .. } => Some(*allow_index_creation),
            _ => None,
        }
    }

    fn primary_key(&self) -> Option<Option<&str>> {
        match self {
            AutobatchKind::DocumentImport { primary_key, .. } => Some(primary_key.as_deref()),
            _ => None,
        }
    }
}

impl From<KindWithContent> for AutobatchKind {
    fn from(kind: KindWithContent) -> Self {
        match kind {
            KindWithContent::DocumentAdditionOrUpdate {
                method,
                allow_index_creation,
                primary_key,
                ..
            } => AutobatchKind::DocumentImport { method, allow_index_creation, primary_key },
            KindWithContent::DocumentDeletion { .. } => AutobatchKind::DocumentDeletion,
            KindWithContent::DocumentClear { .. } => AutobatchKind::DocumentClear,
            KindWithContent::SettingsUpdate { allow_index_creation, is_deletion, .. } => {
                AutobatchKind::Settings {
                    allow_index_creation: allow_index_creation && !is_deletion,
                }
            }
            KindWithContent::IndexDeletion { .. } => AutobatchKind::IndexDeletion,
            KindWithContent::IndexCreation { .. } => AutobatchKind::IndexCreation,
            KindWithContent::IndexUpdate { .. } => AutobatchKind::IndexUpdate,
            KindWithContent::IndexSwap { .. } => AutobatchKind::IndexSwap,
            KindWithContent::TaskCancelation { .. }
            | KindWithContent::TaskDeletion { .. }
            | KindWithContent::DumpCreation { .. }
            | KindWithContent::SnapshotCreation => {
                panic!("The autobatcher should never be called with tasks that don't apply to an index.")
            }
        }
    }
}

#[derive(Debug)]
pub enum BatchKind {
    DocumentClear {
        ids: Vec<TaskId>,
    },
    DocumentOperation {
        method: IndexDocumentsMethod,
        allow_index_creation: bool,
        primary_key: Option<String>,
        operation_ids: Vec<TaskId>,
    },
    DocumentDeletion {
        deletion_ids: Vec<TaskId>,
    },
    ClearAndSettings {
        other: Vec<TaskId>,
        allow_index_creation: bool,
        settings_ids: Vec<TaskId>,
    },
    SettingsAndDocumentOperation {
        settings_ids: Vec<TaskId>,
        method: IndexDocumentsMethod,
        allow_index_creation: bool,
        primary_key: Option<String>,
        operation_ids: Vec<TaskId>,
    },
    Settings {
        allow_index_creation: bool,
        settings_ids: Vec<TaskId>,
    },
    IndexDeletion {
        ids: Vec<TaskId>,
    },
    IndexCreation {
        id: TaskId,
    },
    IndexUpdate {
        id: TaskId,
    },
    IndexSwap {
        id: TaskId,
    },
}

impl BatchKind {
    #[rustfmt::skip]
    fn allow_index_creation(&self) -> Option<bool> {
        match self {
            BatchKind::DocumentOperation { allow_index_creation, .. }
            | BatchKind::ClearAndSettings { allow_index_creation, .. }
            | BatchKind::SettingsAndDocumentOperation { allow_index_creation, .. }
            | BatchKind::Settings { allow_index_creation, .. } => Some(*allow_index_creation),
            _ => None,
        }
    }

    fn primary_key(&self) -> Option<Option<&str>> {
        match self {
            BatchKind::DocumentOperation { primary_key, .. }
            | BatchKind::SettingsAndDocumentOperation { primary_key, .. } => {
                Some(primary_key.as_deref())
            }
            _ => None,
        }
    }
}

impl BatchKind {
    /// Returns a `ControlFlow::Break` if you must stop right now.
    /// The boolean tell you if an index has been created by the batched task.
    /// To ease the writing of the code. `true` can be returned when you don't need to create an index
    /// but false can't be returned if you needs to create an index.
    // TODO use an AutoBatchKind as input
    pub fn new(
        task_id: TaskId,
        kind: KindWithContent,
        primary_key: Option<&str>,
    ) -> (ControlFlow<BatchKind, BatchKind>, bool) {
        use AutobatchKind as K;

        match AutobatchKind::from(kind) {
            K::IndexCreation => (Break(BatchKind::IndexCreation { id: task_id }), true),
            K::IndexDeletion => (Break(BatchKind::IndexDeletion { ids: vec![task_id] }), false),
            K::IndexUpdate => (Break(BatchKind::IndexUpdate { id: task_id }), false),
            K::IndexSwap => (Break(BatchKind::IndexSwap { id: task_id }), false),
            K::DocumentClear => (Continue(BatchKind::DocumentClear { ids: vec![task_id] }), false),
            K::DocumentImport { method, allow_index_creation, primary_key: pk }
                if primary_key.is_none() || pk.is_none() || primary_key == pk.as_deref() =>
            {
                (
                    Continue(BatchKind::DocumentOperation {
                        method,
                        allow_index_creation,
                        primary_key: pk,
                        operation_ids: vec![task_id],
                    }),
                    allow_index_creation,
                )
            }
            // if the primary key set in the task was different than ours we should stop and make this batch fail asap.
            K::DocumentImport { method, allow_index_creation, primary_key } => (
                Break(BatchKind::DocumentOperation {
                    method,
                    allow_index_creation,
                    primary_key,
                    operation_ids: vec![task_id],
                }),
                allow_index_creation,
            ),
            K::DocumentDeletion => {
                (Continue(BatchKind::DocumentDeletion { deletion_ids: vec![task_id] }), false)
            }
            K::Settings { allow_index_creation } => (
                Continue(BatchKind::Settings { allow_index_creation, settings_ids: vec![task_id] }),
                allow_index_creation,
            ),
        }
    }

    /// Returns a `ControlFlow::Break` if you must stop right now.
    /// The boolean tell you if an index has been created by the batched task.
    /// To ease the writing of the code. `true` can be returned when you don't need to create an index
    /// but false can't be returned if you needs to create an index.
    #[rustfmt::skip]
    fn accumulate(self, id: TaskId, kind: AutobatchKind, index_already_exists: bool, primary_key: Option<&str>) -> ControlFlow<BatchKind, BatchKind> {
        use AutobatchKind as K;

        match (self, kind) {
            // We don't batch any of these operations
            (this, K::IndexCreation | K::IndexUpdate | K::IndexSwap) => Break(this),
            // We must not batch tasks that don't have the same index creation rights if the index doesn't already exists.
            (this, kind) if !index_already_exists && this.allow_index_creation() == Some(false) && kind.allow_index_creation() == Some(true) => {
                Break(this)
            },
            // NOTE: We need to negate the whole condition since we're checking if we need to break instead of continue.
            //       I wrote it this way because it's easier to understand than the other way around.
            (this, kind) if !(
                // 1. If both task don't interact with primary key -> we can continue
                (this.primary_key().is_none() && kind.primary_key().is_none()) ||
                // 2. Else ->
                (
                    // 2.1 If we already have a primary-key ->
                    (
                        primary_key.is_some() &&
                        // 2.1.1 If the task we're trying to accumulate have a pk it must be equal to our primary key
                        // 2.1.2 If the task don't have a primary-key -> we can continue
                        kind.primary_key().map_or(true, |pk| pk == primary_key)
                    ) ||
                    // 2.2 If we don't have a primary-key ->
                    (
                        // 2.2.1 If both the batch and the task have a primary key they should be equal
                        // 2.2.2 If the batch is set to Some(None), the task should be too
                        // 2.2.3 If the batch is set to None -> we can continue
                        this.primary_key().zip(kind.primary_key()).map_or(true, |(this, kind)| this == kind)
                    )
                )

                ) // closing the negation

            => {
                Break(this)
            },
            // The index deletion can batch with everything but must stop after
            (
                BatchKind::DocumentClear { mut ids }
                | BatchKind::DocumentDeletion { deletion_ids: mut ids }
                | BatchKind::DocumentOperation { method: _, allow_index_creation: _, primary_key: _, operation_ids: mut ids }
                | BatchKind::Settings { allow_index_creation: _, settings_ids: mut ids },
                K::IndexDeletion,
            ) => {
                ids.push(id);
                Break(BatchKind::IndexDeletion { ids })
            }
            (
                BatchKind::ClearAndSettings { settings_ids: mut ids, allow_index_creation: _, mut other }
                | BatchKind::SettingsAndDocumentOperation { operation_ids: mut ids, method: _, allow_index_creation: _, primary_key: _, settings_ids: mut other },
                K::IndexDeletion,
            ) => {
                ids.push(id);
                ids.append(&mut other);
                Break(BatchKind::IndexDeletion { ids })
            }

            (
                BatchKind::DocumentClear { mut ids },
                K::DocumentClear | K::DocumentDeletion,
            ) => {
                ids.push(id);
                Continue(BatchKind::DocumentClear { ids })
            }
            (
                this @ BatchKind::DocumentClear { .. },
                K::DocumentImport { .. } | K::Settings { .. },
            ) => Break(this),
            (
                BatchKind::DocumentOperation { method: _, allow_index_creation: _, primary_key: _, mut operation_ids },
                K::DocumentClear,
            ) => {
                operation_ids.push(id);
                Continue(BatchKind::DocumentClear { ids: operation_ids })
            }

            // we can autobatch the same kind of document additions / updates
            (
                BatchKind::DocumentOperation { method: ReplaceDocuments, allow_index_creation, primary_key: _, mut operation_ids },
                K::DocumentImport { method: ReplaceDocuments, primary_key: pk, .. },
            ) => {
                operation_ids.push(id);
                Continue(BatchKind::DocumentOperation {
                    method: ReplaceDocuments,
                    allow_index_creation,
                    operation_ids,
                    primary_key: pk,
                })
            }
            (
                BatchKind::DocumentOperation { method: UpdateDocuments, allow_index_creation, primary_key: _, mut operation_ids },
                K::DocumentImport { method: UpdateDocuments, primary_key: pk, .. },
            ) => {
                operation_ids.push(id);
                Continue(BatchKind::DocumentOperation {
                    method: UpdateDocuments,
                    allow_index_creation,
                    primary_key: pk,
                    operation_ids,
                })
            }
            (
                BatchKind::DocumentOperation { method, allow_index_creation, primary_key, mut operation_ids },
                K::DocumentDeletion,
            ) => {
                operation_ids.push(id);

                Continue(BatchKind::DocumentOperation {
                    method,
                    allow_index_creation,
                    primary_key,
                    operation_ids,
                })
            }
            // but we can't autobatch documents if it's not the same kind
            // this match branch MUST be AFTER the previous one
            (
                this @ BatchKind::DocumentOperation { .. },
                K::DocumentImport { .. },
            ) => Break(this),

            (
                BatchKind::DocumentOperation { method, allow_index_creation, primary_key, operation_ids },
                K::Settings { .. },
            ) => Continue(BatchKind::SettingsAndDocumentOperation {
                settings_ids: vec![id],
                method,
                allow_index_creation,
                primary_key,
                operation_ids,
            }),

            (BatchKind::DocumentDeletion { mut deletion_ids }, K::DocumentClear) => {
                deletion_ids.push(id);
                Continue(BatchKind::DocumentClear { ids: deletion_ids })
            }
            // we can autobatch the deletion and import if the index already exists
            (
                BatchKind::DocumentDeletion { mut deletion_ids },
                K::DocumentImport { method, allow_index_creation, primary_key }
            ) if index_already_exists => {
                deletion_ids.push(id);

                Continue(BatchKind::DocumentOperation {
                    method,
                    allow_index_creation,
                    primary_key,
                    operation_ids: deletion_ids,
                })
            }
            // we can autobatch the deletion and import if both can't create an index
            (
                BatchKind::DocumentDeletion { mut deletion_ids },
                K::DocumentImport { method, allow_index_creation, primary_key }
            ) if !allow_index_creation => {
                deletion_ids.push(id);

                Continue(BatchKind::DocumentOperation {
                    method,
                    allow_index_creation,
                    primary_key,
                    operation_ids: deletion_ids,
                })
            }
            // we can't autobatch a deletion and an import if the index does not exists but would be created by an addition
            (
                this @ BatchKind::DocumentDeletion { .. },
                K::DocumentImport { .. }
            ) => {
                Break(this)
            }
            (BatchKind::DocumentDeletion { mut deletion_ids }, K::DocumentDeletion) => {
                deletion_ids.push(id);
                Continue(BatchKind::DocumentDeletion { deletion_ids })
            }
            (this @ BatchKind::DocumentDeletion { .. }, K::Settings { .. }) => Break(this),

            (
                BatchKind::Settings { settings_ids, allow_index_creation },
                K::DocumentClear,
            ) => Continue(BatchKind::ClearAndSettings {
                settings_ids,
                allow_index_creation,
                other: vec![id],
            }),
            (
                this @ BatchKind::Settings { .. },
                K::DocumentImport { .. } | K::DocumentDeletion,
            ) => Break(this),
            (
                BatchKind::Settings { mut settings_ids, allow_index_creation },
                K::Settings { .. },
            ) => {
                settings_ids.push(id);
                Continue(BatchKind::Settings {
                    allow_index_creation,
                    settings_ids,
                })
            }

            (
                BatchKind::ClearAndSettings { mut other, settings_ids, allow_index_creation },
                K::DocumentClear,
            ) => {
                other.push(id);
                Continue(BatchKind::ClearAndSettings {
                    other,
                    settings_ids,
                    allow_index_creation,
                })
            }
            (this @ BatchKind::ClearAndSettings { .. }, K::DocumentImport { .. }) => Break(this),
            (
                BatchKind::ClearAndSettings {
                    mut other,
                    settings_ids,
                    allow_index_creation,
                },
                K::DocumentDeletion,
            ) => {
                other.push(id);
                Continue(BatchKind::ClearAndSettings {
                    other,
                    settings_ids,
                    allow_index_creation,
                })
            }
            (
                BatchKind::ClearAndSettings { mut settings_ids, other, allow_index_creation },
                K::Settings { .. },
            ) => {
                settings_ids.push(id);
                Continue(BatchKind::ClearAndSettings {
                    other,
                    settings_ids,
                    allow_index_creation,
                })
            }
            (
                BatchKind::SettingsAndDocumentOperation { settings_ids, method: _, mut operation_ids, allow_index_creation, primary_key: _ },
                K::DocumentClear,
            ) => {
                operation_ids.push(id);
                Continue(BatchKind::ClearAndSettings {
                    settings_ids,
                    other: operation_ids,
                    allow_index_creation,
                })
            }

            (
                BatchKind::SettingsAndDocumentOperation { settings_ids, method: ReplaceDocuments, mut operation_ids, allow_index_creation, primary_key: _},
                K::DocumentImport { method: ReplaceDocuments, primary_key: pk2, .. },
            ) => {
                operation_ids.push(id);
                Continue(BatchKind::SettingsAndDocumentOperation {
                    settings_ids,
                    method: ReplaceDocuments,
                    allow_index_creation,
                        primary_key: pk2,
                    operation_ids,
                })
            }
            (
                BatchKind::SettingsAndDocumentOperation { settings_ids, method: UpdateDocuments, allow_index_creation, primary_key: _, mut operation_ids },
                K::DocumentImport { method: UpdateDocuments, primary_key: pk2, .. },
            ) => {
                operation_ids.push(id);
                Continue(BatchKind::SettingsAndDocumentOperation {
                    settings_ids,
                    method: UpdateDocuments,
                    allow_index_creation,
                    primary_key: pk2,
                    operation_ids,
                })
            }
            // But we can't batch a settings and a doc op with another doc op
            // this MUST be AFTER the two previous branch
            (
                this @ BatchKind::SettingsAndDocumentOperation { .. },
                K::DocumentDeletion | K::DocumentImport { .. },
            ) => Break(this),
            (
                BatchKind::SettingsAndDocumentOperation { mut settings_ids, method, allow_index_creation,primary_key, operation_ids },
                K::Settings { .. },
            ) => {
                settings_ids.push(id);
                Continue(BatchKind::SettingsAndDocumentOperation {
                    settings_ids,
                    method,
                    allow_index_creation,
                    primary_key,
                    operation_ids,
                })
            }
            (
                BatchKind::IndexCreation { .. }
                | BatchKind::IndexDeletion { .. }
                | BatchKind::IndexUpdate { .. }
                | BatchKind::IndexSwap { .. },
                _,
            ) => {
                unreachable!()
            }
        }
    }
}

/// Create a batch from an ordered list of tasks.
///
/// ## Preconditions
/// 1. The tasks must be enqueued and given in the order in which they were enqueued
/// 2. The tasks must not be prioritised tasks (e.g. task cancellation, dump, snapshot, task deletion)
/// 3. The tasks must all be related to the same index
///
/// ## Return
/// `None` if the list of tasks is empty. Otherwise, an [`AutoBatch`] that represents
/// a subset of the given tasks.
pub fn autobatch(
    enqueued: Vec<(TaskId, KindWithContent)>,
    index_already_exists: bool,
    primary_key: Option<&str>,
) -> Option<(BatchKind, bool)> {
    let mut enqueued = enqueued.into_iter();
    let (id, kind) = enqueued.next()?;

    // index_exist will keep track of if the index should exist at this point after the tasks we batched.
    let mut index_exist = index_already_exists;

    let (mut acc, must_create_index) = match BatchKind::new(id, kind, primary_key) {
        (Continue(acc), create) => (acc, create),
        (Break(acc), create) => return Some((acc, create)),
    };

    // if an index has been created in the previous step we can consider it as existing.
    index_exist |= must_create_index;

    for (id, kind) in enqueued {
        acc = match acc.accumulate(id, kind.into(), index_exist, primary_key) {
            Continue(acc) => acc,
            Break(acc) => return Some((acc, must_create_index)),
        };
    }

    Some((acc, must_create_index))
}

#[cfg(test)]
mod tests {
    use meilisearch_types::tasks::IndexSwap;
    use uuid::Uuid;

    use super::*;
    use crate::debug_snapshot;

    fn autobatch_from(
        index_already_exists: bool,
        primary_key: Option<&str>,
        input: impl IntoIterator<Item = KindWithContent>,
    ) -> Option<(BatchKind, bool)> {
        autobatch(
            input.into_iter().enumerate().map(|(id, kind)| (id as TaskId, kind)).collect(),
            index_already_exists,
            primary_key,
        )
    }

    fn doc_imp(
        method: IndexDocumentsMethod,
        allow_index_creation: bool,
        primary_key: Option<&str>,
    ) -> KindWithContent {
        KindWithContent::DocumentAdditionOrUpdate {
            index_uid: String::from("doggo"),
            primary_key: primary_key.map(|pk| pk.to_string()),
            method,
            content_file: Uuid::new_v4(),
            documents_count: 0,
            allow_index_creation,
        }
    }

    fn doc_del() -> KindWithContent {
        KindWithContent::DocumentDeletion {
            index_uid: String::from("doggo"),
            documents_ids: Vec::new(),
        }
    }

    fn doc_clr() -> KindWithContent {
        KindWithContent::DocumentClear { index_uid: String::from("doggo") }
    }

    fn settings(allow_index_creation: bool) -> KindWithContent {
        KindWithContent::SettingsUpdate {
            index_uid: String::from("doggo"),
            new_settings: Default::default(),
            is_deletion: false,
            allow_index_creation,
        }
    }

    fn idx_create() -> KindWithContent {
        KindWithContent::IndexCreation { index_uid: String::from("doggo"), primary_key: None }
    }

    fn idx_update() -> KindWithContent {
        KindWithContent::IndexUpdate { index_uid: String::from("doggo"), primary_key: None }
    }

    fn idx_del() -> KindWithContent {
        KindWithContent::IndexDeletion { index_uid: String::from("doggo") }
    }

    fn idx_swap() -> KindWithContent {
        KindWithContent::IndexSwap {
            swaps: vec![IndexSwap { indexes: (String::from("doggo"), String::from("catto")) }],
        }
    }

    #[test]
    fn autobatch_simple_operation_together() {
        // we can autobatch one or multiple `ReplaceDocuments` together.
        // if the index exists.
        debug_snapshot!(autobatch_from(true, None, [doc_imp(ReplaceDocuments, true, None)]), @"Some((DocumentOperation { method: ReplaceDocuments, allow_index_creation: true, primary_key: None, operation_ids: [0] }, true))");
        debug_snapshot!(autobatch_from(true, None, [doc_imp(ReplaceDocuments, false, None)]), @"Some((DocumentOperation { method: ReplaceDocuments, allow_index_creation: false, primary_key: None, operation_ids: [0] }, false))");
        debug_snapshot!(autobatch_from(true, None, [doc_imp(ReplaceDocuments, true, None), doc_imp( ReplaceDocuments, true , None), doc_imp(ReplaceDocuments, true , None)]), @"Some((DocumentOperation { method: ReplaceDocuments, allow_index_creation: true, primary_key: None, operation_ids: [0, 1, 2] }, true))");
        debug_snapshot!(autobatch_from(true, None, [doc_imp(ReplaceDocuments, false, None), doc_imp( ReplaceDocuments, false , None), doc_imp(ReplaceDocuments, false , None)]), @"Some((DocumentOperation { method: ReplaceDocuments, allow_index_creation: false, primary_key: None, operation_ids: [0, 1, 2] }, false))");

        // if it doesn't exists.
        debug_snapshot!(autobatch_from(false,None,  [doc_imp(ReplaceDocuments, true, None)]), @"Some((DocumentOperation { method: ReplaceDocuments, allow_index_creation: true, primary_key: None, operation_ids: [0] }, true))");
        debug_snapshot!(autobatch_from(false,None,  [doc_imp(ReplaceDocuments, false, None)]), @"Some((DocumentOperation { method: ReplaceDocuments, allow_index_creation: false, primary_key: None, operation_ids: [0] }, false))");
        debug_snapshot!(autobatch_from(false,None,  [doc_imp(ReplaceDocuments, true, None), doc_imp( ReplaceDocuments, true , None), doc_imp(ReplaceDocuments, true , None)]), @"Some((DocumentOperation { method: ReplaceDocuments, allow_index_creation: true, primary_key: None, operation_ids: [0, 1, 2] }, true))");
        debug_snapshot!(autobatch_from(false,None,  [doc_imp(ReplaceDocuments, false, None), doc_imp( ReplaceDocuments, true , None), doc_imp(ReplaceDocuments, true , None)]), @"Some((DocumentOperation { method: ReplaceDocuments, allow_index_creation: false, primary_key: None, operation_ids: [0] }, false))");

        // we can autobatch one or multiple `UpdateDocuments` together.
        // if the index exists.
        debug_snapshot!(autobatch_from(true, None, [doc_imp(UpdateDocuments, true, None)]), @"Some((DocumentOperation { method: UpdateDocuments, allow_index_creation: true, primary_key: None, operation_ids: [0] }, true))");
        debug_snapshot!(autobatch_from(true, None, [doc_imp(UpdateDocuments, true, None), doc_imp(UpdateDocuments, true, None), doc_imp(UpdateDocuments, true, None)]), @"Some((DocumentOperation { method: UpdateDocuments, allow_index_creation: true, primary_key: None, operation_ids: [0, 1, 2] }, true))");
        debug_snapshot!(autobatch_from(true, None, [doc_imp(UpdateDocuments, false, None)]), @"Some((DocumentOperation { method: UpdateDocuments, allow_index_creation: false, primary_key: None, operation_ids: [0] }, false))");
        debug_snapshot!(autobatch_from(true, None, [doc_imp(UpdateDocuments, false, None), doc_imp(UpdateDocuments, false, None), doc_imp(UpdateDocuments, false, None)]), @"Some((DocumentOperation { method: UpdateDocuments, allow_index_creation: false, primary_key: None, operation_ids: [0, 1, 2] }, false))");

        // if it doesn't exists.
        debug_snapshot!(autobatch_from(false,None,  [doc_imp(UpdateDocuments, true, None)]), @"Some((DocumentOperation { method: UpdateDocuments, allow_index_creation: true, primary_key: None, operation_ids: [0] }, true))");
        debug_snapshot!(autobatch_from(false,None,  [doc_imp(UpdateDocuments, true, None), doc_imp(UpdateDocuments, true, None), doc_imp(UpdateDocuments, true, None)]), @"Some((DocumentOperation { method: UpdateDocuments, allow_index_creation: true, primary_key: None, operation_ids: [0, 1, 2] }, true))");
        debug_snapshot!(autobatch_from(false,None,  [doc_imp(UpdateDocuments, false, None)]), @"Some((DocumentOperation { method: UpdateDocuments, allow_index_creation: false, primary_key: None, operation_ids: [0] }, false))");
        debug_snapshot!(autobatch_from(false,None,  [doc_imp(UpdateDocuments, false, None), doc_imp(UpdateDocuments, false, None), doc_imp(UpdateDocuments, false, None)]), @"Some((DocumentOperation { method: UpdateDocuments, allow_index_creation: false, primary_key: None, operation_ids: [0, 1, 2] }, false))");

        // we can autobatch one or multiple DocumentDeletion together
        debug_snapshot!(autobatch_from(true, None, [doc_del()]), @"Some((DocumentDeletion { deletion_ids: [0] }, false))");
        debug_snapshot!(autobatch_from(true, None, [doc_del(), doc_del(), doc_del()]), @"Some((DocumentDeletion { deletion_ids: [0, 1, 2] }, false))");
        debug_snapshot!(autobatch_from(false,None,  [doc_del()]), @"Some((DocumentDeletion { deletion_ids: [0] }, false))");
        debug_snapshot!(autobatch_from(false,None,  [doc_del(), doc_del(), doc_del()]), @"Some((DocumentDeletion { deletion_ids: [0, 1, 2] }, false))");

        // we can autobatch one or multiple Settings together
        debug_snapshot!(autobatch_from(true, None, [settings(true)]), @"Some((Settings { allow_index_creation: true, settings_ids: [0] }, true))");
        debug_snapshot!(autobatch_from(true, None, [settings(true), settings(true), settings(true)]), @"Some((Settings { allow_index_creation: true, settings_ids: [0, 1, 2] }, true))");
        debug_snapshot!(autobatch_from(true, None, [settings(false)]), @"Some((Settings { allow_index_creation: false, settings_ids: [0] }, false))");
        debug_snapshot!(autobatch_from(true, None, [settings(false), settings(false), settings(false)]), @"Some((Settings { allow_index_creation: false, settings_ids: [0, 1, 2] }, false))");

        debug_snapshot!(autobatch_from(false,None,  [settings(true)]), @"Some((Settings { allow_index_creation: true, settings_ids: [0] }, true))");
        debug_snapshot!(autobatch_from(false,None,  [settings(true), settings(true), settings(true)]), @"Some((Settings { allow_index_creation: true, settings_ids: [0, 1, 2] }, true))");
        debug_snapshot!(autobatch_from(false,None,  [settings(false)]), @"Some((Settings { allow_index_creation: false, settings_ids: [0] }, false))");
        debug_snapshot!(autobatch_from(false,None,  [settings(false), settings(false), settings(false)]), @"Some((Settings { allow_index_creation: false, settings_ids: [0, 1, 2] }, false))");

        // We can autobatch document addition with document deletion
        debug_snapshot!(autobatch_from(true, None, [doc_imp(ReplaceDocuments, true, None), doc_del()]), @"Some((DocumentOperation { method: ReplaceDocuments, allow_index_creation: true, primary_key: None, operation_ids: [0, 1] }, true))");
        debug_snapshot!(autobatch_from(true, None, [doc_imp(UpdateDocuments, true, None), doc_del()]), @"Some((DocumentOperation { method: UpdateDocuments, allow_index_creation: true, primary_key: None, operation_ids: [0, 1] }, true))");
        debug_snapshot!(autobatch_from(true, None, [doc_imp(ReplaceDocuments, false, None), doc_del()]), @"Some((DocumentOperation { method: ReplaceDocuments, allow_index_creation: false, primary_key: None, operation_ids: [0, 1] }, false))");
        debug_snapshot!(autobatch_from(true, None, [doc_imp(UpdateDocuments, false, None), doc_del()]), @"Some((DocumentOperation { method: UpdateDocuments, allow_index_creation: false, primary_key: None, operation_ids: [0, 1] }, false))");
        debug_snapshot!(autobatch_from(true, None, [doc_imp(ReplaceDocuments, true, Some("catto")), doc_del()]), @r###"Some((DocumentOperation { method: ReplaceDocuments, allow_index_creation: true, primary_key: Some("catto"), operation_ids: [0, 1] }, true))"###);
        debug_snapshot!(autobatch_from(true, None, [doc_imp(UpdateDocuments, true, Some("catto")), doc_del()]), @r###"Some((DocumentOperation { method: UpdateDocuments, allow_index_creation: true, primary_key: Some("catto"), operation_ids: [0, 1] }, true))"###);
        debug_snapshot!(autobatch_from(true, None, [doc_imp(ReplaceDocuments, false, Some("catto")), doc_del()]), @r###"Some((DocumentOperation { method: ReplaceDocuments, allow_index_creation: false, primary_key: Some("catto"), operation_ids: [0, 1] }, false))"###);
        debug_snapshot!(autobatch_from(true, None, [doc_imp(UpdateDocuments, false, Some("catto")), doc_del()]), @r###"Some((DocumentOperation { method: UpdateDocuments, allow_index_creation: false, primary_key: Some("catto"), operation_ids: [0, 1] }, false))"###);
        debug_snapshot!(autobatch_from(false, None, [doc_imp(ReplaceDocuments, true, None), doc_del()]), @"Some((DocumentOperation { method: ReplaceDocuments, allow_index_creation: true, primary_key: None, operation_ids: [0, 1] }, true))");
        debug_snapshot!(autobatch_from(false, None, [doc_imp(UpdateDocuments, true, None), doc_del()]), @"Some((DocumentOperation { method: UpdateDocuments, allow_index_creation: true, primary_key: None, operation_ids: [0, 1] }, true))");
        debug_snapshot!(autobatch_from(false, None, [doc_imp(ReplaceDocuments, false, None), doc_del()]), @"Some((DocumentOperation { method: ReplaceDocuments, allow_index_creation: false, primary_key: None, operation_ids: [0, 1] }, false))");
        debug_snapshot!(autobatch_from(false, None, [doc_imp(UpdateDocuments, false, None), doc_del()]), @"Some((DocumentOperation { method: UpdateDocuments, allow_index_creation: false, primary_key: None, operation_ids: [0, 1] }, false))");
        debug_snapshot!(autobatch_from(false, None, [doc_imp(ReplaceDocuments, true, Some("catto")), doc_del()]), @r###"Some((DocumentOperation { method: ReplaceDocuments, allow_index_creation: true, primary_key: Some("catto"), operation_ids: [0, 1] }, true))"###);
        debug_snapshot!(autobatch_from(false, None, [doc_imp(UpdateDocuments, true, Some("catto")), doc_del()]), @r###"Some((DocumentOperation { method: UpdateDocuments, allow_index_creation: true, primary_key: Some("catto"), operation_ids: [0, 1] }, true))"###);
        debug_snapshot!(autobatch_from(false, None, [doc_imp(ReplaceDocuments, false, Some("catto")), doc_del()]), @r###"Some((DocumentOperation { method: ReplaceDocuments, allow_index_creation: false, primary_key: Some("catto"), operation_ids: [0, 1] }, false))"###);
        debug_snapshot!(autobatch_from(false, None, [doc_imp(UpdateDocuments, false, Some("catto")), doc_del()]), @r###"Some((DocumentOperation { method: UpdateDocuments, allow_index_creation: false, primary_key: Some("catto"), operation_ids: [0, 1] }, false))"###);
        // And the other way around
        debug_snapshot!(autobatch_from(true, None, [doc_del(), doc_imp(ReplaceDocuments, true, None)]), @"Some((DocumentOperation { method: ReplaceDocuments, allow_index_creation: true, primary_key: None, operation_ids: [0, 1] }, false))");
        debug_snapshot!(autobatch_from(true, None, [doc_del(), doc_imp(UpdateDocuments, true, None)]), @"Some((DocumentOperation { method: UpdateDocuments, allow_index_creation: true, primary_key: None, operation_ids: [0, 1] }, false))");
        debug_snapshot!(autobatch_from(true, None, [doc_del(), doc_imp(ReplaceDocuments, false, None)]), @"Some((DocumentOperation { method: ReplaceDocuments, allow_index_creation: false, primary_key: None, operation_ids: [0, 1] }, false))");
        debug_snapshot!(autobatch_from(true, None, [doc_del(), doc_imp(UpdateDocuments, false, None)]), @"Some((DocumentOperation { method: UpdateDocuments, allow_index_creation: false, primary_key: None, operation_ids: [0, 1] }, false))");
        debug_snapshot!(autobatch_from(true, None, [doc_del(), doc_imp(ReplaceDocuments, true, Some("catto"))]), @r###"Some((DocumentOperation { method: ReplaceDocuments, allow_index_creation: true, primary_key: Some("catto"), operation_ids: [0, 1] }, false))"###);
        debug_snapshot!(autobatch_from(true, None, [doc_del(), doc_imp(UpdateDocuments, true, Some("catto"))]), @r###"Some((DocumentOperation { method: UpdateDocuments, allow_index_creation: true, primary_key: Some("catto"), operation_ids: [0, 1] }, false))"###);
        debug_snapshot!(autobatch_from(true, None, [doc_del(), doc_imp(ReplaceDocuments, false, Some("catto"))]), @r###"Some((DocumentOperation { method: ReplaceDocuments, allow_index_creation: false, primary_key: Some("catto"), operation_ids: [0, 1] }, false))"###);
        debug_snapshot!(autobatch_from(true, None, [doc_del(), doc_imp(UpdateDocuments, false, Some("catto"))]), @r###"Some((DocumentOperation { method: UpdateDocuments, allow_index_creation: false, primary_key: Some("catto"), operation_ids: [0, 1] }, false))"###);
        debug_snapshot!(autobatch_from(false, None, [doc_del(), doc_imp(ReplaceDocuments, false, None)]), @"Some((DocumentOperation { method: ReplaceDocuments, allow_index_creation: false, primary_key: None, operation_ids: [0, 1] }, false))");
        debug_snapshot!(autobatch_from(false, None, [doc_del(), doc_imp(UpdateDocuments, false, None)]), @"Some((DocumentOperation { method: UpdateDocuments, allow_index_creation: false, primary_key: None, operation_ids: [0, 1] }, false))");
        debug_snapshot!(autobatch_from(false, None, [doc_del(), doc_imp(ReplaceDocuments, false, Some("catto"))]), @r###"Some((DocumentOperation { method: ReplaceDocuments, allow_index_creation: false, primary_key: Some("catto"), operation_ids: [0, 1] }, false))"###);
        debug_snapshot!(autobatch_from(false, None, [doc_del(), doc_imp(UpdateDocuments, false, Some("catto"))]), @r###"Some((DocumentOperation { method: UpdateDocuments, allow_index_creation: false, primary_key: Some("catto"), operation_ids: [0, 1] }, false))"###);
    }

    #[test]
    fn simple_document_operation_dont_autobatch_with_other() {
        // addition, updates and deletion can't batch together
        debug_snapshot!(autobatch_from(true, None, [doc_imp(ReplaceDocuments, true, None), doc_imp(UpdateDocuments, true, None)]), @"Some((DocumentOperation { method: ReplaceDocuments, allow_index_creation: true, primary_key: None, operation_ids: [0] }, true))");
        debug_snapshot!(autobatch_from(true, None, [doc_imp(UpdateDocuments, true, None), doc_imp(ReplaceDocuments, true, None)]), @"Some((DocumentOperation { method: UpdateDocuments, allow_index_creation: true, primary_key: None, operation_ids: [0] }, true))");

        debug_snapshot!(autobatch_from(true, None, [doc_imp(ReplaceDocuments, true, None), idx_create()]), @"Some((DocumentOperation { method: ReplaceDocuments, allow_index_creation: true, primary_key: None, operation_ids: [0] }, true))");
        debug_snapshot!(autobatch_from(true, None, [doc_imp(UpdateDocuments, true, None), idx_create()]), @"Some((DocumentOperation { method: UpdateDocuments, allow_index_creation: true, primary_key: None, operation_ids: [0] }, true))");
        debug_snapshot!(autobatch_from(true, None, [doc_del(), idx_create()]), @"Some((DocumentDeletion { deletion_ids: [0] }, false))");

        debug_snapshot!(autobatch_from(true, None, [doc_imp(ReplaceDocuments, true, None), idx_update()]), @"Some((DocumentOperation { method: ReplaceDocuments, allow_index_creation: true, primary_key: None, operation_ids: [0] }, true))");
        debug_snapshot!(autobatch_from(true, None, [doc_imp(UpdateDocuments, true, None), idx_update()]), @"Some((DocumentOperation { method: UpdateDocuments, allow_index_creation: true, primary_key: None, operation_ids: [0] }, true))");
        debug_snapshot!(autobatch_from(true, None, [doc_del(), idx_update()]), @"Some((DocumentDeletion { deletion_ids: [0] }, false))");

        debug_snapshot!(autobatch_from(true, None, [doc_imp(ReplaceDocuments, true, None), idx_swap()]), @"Some((DocumentOperation { method: ReplaceDocuments, allow_index_creation: true, primary_key: None, operation_ids: [0] }, true))");
        debug_snapshot!(autobatch_from(true, None, [doc_imp(UpdateDocuments, true, None), idx_swap()]), @"Some((DocumentOperation { method: UpdateDocuments, allow_index_creation: true, primary_key: None, operation_ids: [0] }, true))");
        debug_snapshot!(autobatch_from(true, None, [doc_del(), idx_swap()]), @"Some((DocumentDeletion { deletion_ids: [0] }, false))");
    }

    #[test]
    fn document_addition_batch_with_settings() {
        // simple case
        debug_snapshot!(autobatch_from(true, None, [doc_imp(ReplaceDocuments, true, None), settings(true)]), @"Some((SettingsAndDocumentOperation { settings_ids: [1], method: ReplaceDocuments, allow_index_creation: true, primary_key: None, operation_ids: [0] }, true))");
        debug_snapshot!(autobatch_from(true, None, [doc_imp(UpdateDocuments, true, None), settings(true)]), @"Some((SettingsAndDocumentOperation { settings_ids: [1], method: UpdateDocuments, allow_index_creation: true, primary_key: None, operation_ids: [0] }, true))");

        // multiple settings and doc addition
        debug_snapshot!(autobatch_from(true, None, [doc_imp(ReplaceDocuments, true, None), doc_imp(ReplaceDocuments, true, None), settings(true), settings(true)]), @"Some((SettingsAndDocumentOperation { settings_ids: [2, 3], method: ReplaceDocuments, allow_index_creation: true, primary_key: None, operation_ids: [0, 1] }, true))");
        debug_snapshot!(autobatch_from(true, None, [doc_imp(ReplaceDocuments, true, None), doc_imp(ReplaceDocuments, true, None), settings(true), settings(true)]), @"Some((SettingsAndDocumentOperation { settings_ids: [2, 3], method: ReplaceDocuments, allow_index_creation: true, primary_key: None, operation_ids: [0, 1] }, true))");

        // addition and setting unordered
        debug_snapshot!(autobatch_from(true, None, [doc_imp(ReplaceDocuments, true, None), settings(true), doc_imp(ReplaceDocuments, true, None), settings(true)]), @"Some((SettingsAndDocumentOperation { settings_ids: [1, 3], method: ReplaceDocuments, allow_index_creation: true, primary_key: None, operation_ids: [0, 2] }, true))");
        debug_snapshot!(autobatch_from(true, None, [doc_imp(UpdateDocuments, true, None), settings(true), doc_imp(UpdateDocuments, true, None), settings(true)]), @"Some((SettingsAndDocumentOperation { settings_ids: [1, 3], method: UpdateDocuments, allow_index_creation: true, primary_key: None, operation_ids: [0, 2] }, true))");

        // We ensure this kind of batch doesn't batch with forbidden operations
        debug_snapshot!(autobatch_from(true, None, [doc_imp(ReplaceDocuments, true, None), settings(true), doc_imp(UpdateDocuments, true, None)]), @"Some((SettingsAndDocumentOperation { settings_ids: [1], method: ReplaceDocuments, allow_index_creation: true, primary_key: None, operation_ids: [0] }, true))");
        debug_snapshot!(autobatch_from(true, None, [doc_imp(UpdateDocuments, true, None), settings(true), doc_imp(ReplaceDocuments, true, None)]), @"Some((SettingsAndDocumentOperation { settings_ids: [1], method: UpdateDocuments, allow_index_creation: true, primary_key: None, operation_ids: [0] }, true))");
        debug_snapshot!(autobatch_from(true, None, [doc_imp(ReplaceDocuments, true, None), settings(true), doc_del()]), @"Some((SettingsAndDocumentOperation { settings_ids: [1], method: ReplaceDocuments, allow_index_creation: true, primary_key: None, operation_ids: [0] }, true))");
        debug_snapshot!(autobatch_from(true, None, [doc_imp(UpdateDocuments, true, None), settings(true), doc_del()]), @"Some((SettingsAndDocumentOperation { settings_ids: [1], method: UpdateDocuments, allow_index_creation: true, primary_key: None, operation_ids: [0] }, true))");
        debug_snapshot!(autobatch_from(true, None, [doc_imp(ReplaceDocuments, true, None), settings(true), idx_create()]), @"Some((SettingsAndDocumentOperation { settings_ids: [1], method: ReplaceDocuments, allow_index_creation: true, primary_key: None, operation_ids: [0] }, true))");
        debug_snapshot!(autobatch_from(true, None, [doc_imp(UpdateDocuments, true, None), settings(true), idx_create()]), @"Some((SettingsAndDocumentOperation { settings_ids: [1], method: UpdateDocuments, allow_index_creation: true, primary_key: None, operation_ids: [0] }, true))");
        debug_snapshot!(autobatch_from(true, None, [doc_imp(ReplaceDocuments, true, None), settings(true), idx_update()]), @"Some((SettingsAndDocumentOperation { settings_ids: [1], method: ReplaceDocuments, allow_index_creation: true, primary_key: None, operation_ids: [0] }, true))");
        debug_snapshot!(autobatch_from(true, None, [doc_imp(UpdateDocuments, true, None), settings(true), idx_update()]), @"Some((SettingsAndDocumentOperation { settings_ids: [1], method: UpdateDocuments, allow_index_creation: true, primary_key: None, operation_ids: [0] }, true))");
        debug_snapshot!(autobatch_from(true, None, [doc_imp(ReplaceDocuments, true, None), settings(true), idx_swap()]), @"Some((SettingsAndDocumentOperation { settings_ids: [1], method: ReplaceDocuments, allow_index_creation: true, primary_key: None, operation_ids: [0] }, true))");
        debug_snapshot!(autobatch_from(true, None, [doc_imp(UpdateDocuments, true, None), settings(true), idx_swap()]), @"Some((SettingsAndDocumentOperation { settings_ids: [1], method: UpdateDocuments, allow_index_creation: true, primary_key: None, operation_ids: [0] }, true))");
    }

    #[test]
    fn clear_and_additions() {
        // these two doesn't need to batch
        debug_snapshot!(autobatch_from(true, None, [doc_clr(), doc_imp(ReplaceDocuments, true, None)]), @"Some((DocumentClear { ids: [0] }, false))");
        debug_snapshot!(autobatch_from(true, None, [doc_clr(), doc_imp(UpdateDocuments, true, None)]), @"Some((DocumentClear { ids: [0] }, false))");

        // Basic use case
        debug_snapshot!(autobatch_from(true, None, [doc_imp(ReplaceDocuments, true, None), doc_imp(ReplaceDocuments, true, None), doc_clr()]), @"Some((DocumentClear { ids: [0, 1, 2] }, true))");
        debug_snapshot!(autobatch_from(true, None, [doc_imp(UpdateDocuments, true, None), doc_imp(UpdateDocuments, true, None), doc_clr()]), @"Some((DocumentClear { ids: [0, 1, 2] }, true))");

        // This batch kind doesn't mix with other document addition
        debug_snapshot!(autobatch_from(true, None, [doc_imp(ReplaceDocuments, true, None), doc_imp(ReplaceDocuments, true, None), doc_clr(), doc_imp(ReplaceDocuments, true, None)]), @"Some((DocumentClear { ids: [0, 1, 2] }, true))");
        debug_snapshot!(autobatch_from(true, None, [doc_imp(UpdateDocuments, true, None), doc_imp(UpdateDocuments, true, None), doc_clr(), doc_imp(UpdateDocuments, true, None)]), @"Some((DocumentClear { ids: [0, 1, 2] }, true))");

        // But you can batch multiple clear together
        debug_snapshot!(autobatch_from(true, None, [doc_imp(ReplaceDocuments, true, None), doc_imp(ReplaceDocuments, true, None), doc_clr(), doc_clr(), doc_clr()]), @"Some((DocumentClear { ids: [0, 1, 2, 3, 4] }, true))");
        debug_snapshot!(autobatch_from(true, None, [doc_imp(UpdateDocuments, true, None), doc_imp(UpdateDocuments, true, None), doc_clr(), doc_clr(), doc_clr()]), @"Some((DocumentClear { ids: [0, 1, 2, 3, 4] }, true))");
    }

    #[test]
    fn clear_and_additions_and_settings() {
        // A clear don't need to autobatch the settings that happens AFTER there is no documents
        debug_snapshot!(autobatch_from(true, None, [doc_clr(), settings(true)]), @"Some((DocumentClear { ids: [0] }, false))");

        debug_snapshot!(autobatch_from(true, None, [settings(true), doc_clr(), settings(true)]), @"Some((ClearAndSettings { other: [1], allow_index_creation: true, settings_ids: [0, 2] }, true))");
        debug_snapshot!(autobatch_from(true, None, [doc_imp(ReplaceDocuments, true, None), settings(true), doc_clr()]), @"Some((ClearAndSettings { other: [0, 2], allow_index_creation: true, settings_ids: [1] }, true))");
        debug_snapshot!(autobatch_from(true, None, [doc_imp(UpdateDocuments, true, None), settings(true), doc_clr()]), @"Some((ClearAndSettings { other: [0, 2], allow_index_creation: true, settings_ids: [1] }, true))");
    }

    #[test]
    fn anything_and_index_deletion() {
        // The `IndexDeletion` doesn't batch with anything that happens AFTER.
        debug_snapshot!(autobatch_from(true, None, [idx_del(), doc_imp(ReplaceDocuments, true, None)]), @"Some((IndexDeletion { ids: [0] }, false))");
        debug_snapshot!(autobatch_from(true, None, [idx_del(), doc_imp(UpdateDocuments, true, None)]), @"Some((IndexDeletion { ids: [0] }, false))");
        debug_snapshot!(autobatch_from(true, None, [idx_del(), doc_imp(ReplaceDocuments, false, None)]), @"Some((IndexDeletion { ids: [0] }, false))");
        debug_snapshot!(autobatch_from(true, None, [idx_del(), doc_imp(UpdateDocuments, false, None)]), @"Some((IndexDeletion { ids: [0] }, false))");
        debug_snapshot!(autobatch_from(true, None, [idx_del(), doc_del()]), @"Some((IndexDeletion { ids: [0] }, false))");
        debug_snapshot!(autobatch_from(true, None, [idx_del(), doc_clr()]), @"Some((IndexDeletion { ids: [0] }, false))");
        debug_snapshot!(autobatch_from(true, None, [idx_del(), settings(true)]), @"Some((IndexDeletion { ids: [0] }, false))");
        debug_snapshot!(autobatch_from(true, None, [idx_del(), settings(false)]), @"Some((IndexDeletion { ids: [0] }, false))");

        debug_snapshot!(autobatch_from(false,None,  [idx_del(), doc_imp(ReplaceDocuments, true, None)]), @"Some((IndexDeletion { ids: [0] }, false))");
        debug_snapshot!(autobatch_from(false,None,  [idx_del(), doc_imp(UpdateDocuments, true, None)]), @"Some((IndexDeletion { ids: [0] }, false))");
        debug_snapshot!(autobatch_from(false,None,  [idx_del(), doc_imp(ReplaceDocuments, false, None)]), @"Some((IndexDeletion { ids: [0] }, false))");
        debug_snapshot!(autobatch_from(false,None,  [idx_del(), doc_imp(UpdateDocuments, false, None)]), @"Some((IndexDeletion { ids: [0] }, false))");
        debug_snapshot!(autobatch_from(false,None,  [idx_del(), doc_del()]), @"Some((IndexDeletion { ids: [0] }, false))");
        debug_snapshot!(autobatch_from(false,None,  [idx_del(), doc_clr()]), @"Some((IndexDeletion { ids: [0] }, false))");
        debug_snapshot!(autobatch_from(false,None,  [idx_del(), settings(true)]), @"Some((IndexDeletion { ids: [0] }, false))");
        debug_snapshot!(autobatch_from(false,None,  [idx_del(), settings(false)]), @"Some((IndexDeletion { ids: [0] }, false))");

        // The index deletion can accept almost any type of `BatchKind` and transform it to an `IndexDeletion`.
        // First, the basic cases
        debug_snapshot!(autobatch_from(true, None, [doc_imp(ReplaceDocuments, true, None), idx_del()]), @"Some((IndexDeletion { ids: [0, 1] }, true))");
        debug_snapshot!(autobatch_from(true, None, [doc_imp(UpdateDocuments, true, None), idx_del()]), @"Some((IndexDeletion { ids: [0, 1] }, true))");
        debug_snapshot!(autobatch_from(true, None, [doc_imp(ReplaceDocuments, false, None), idx_del()]), @"Some((IndexDeletion { ids: [0, 1] }, false))");
        debug_snapshot!(autobatch_from(true, None, [doc_imp(UpdateDocuments, false, None), idx_del()]), @"Some((IndexDeletion { ids: [0, 1] }, false))");
        debug_snapshot!(autobatch_from(true, None, [doc_del(), idx_del()]), @"Some((IndexDeletion { ids: [0, 1] }, false))");
        debug_snapshot!(autobatch_from(true, None, [doc_clr(), idx_del()]), @"Some((IndexDeletion { ids: [0, 1] }, false))");
        debug_snapshot!(autobatch_from(true, None, [settings(true), idx_del()]), @"Some((IndexDeletion { ids: [0, 1] }, true))");
        debug_snapshot!(autobatch_from(true, None, [settings(false), idx_del()]), @"Some((IndexDeletion { ids: [0, 1] }, false))");

        debug_snapshot!(autobatch_from(false,None,  [doc_imp(ReplaceDocuments, true, None), idx_del()]), @"Some((IndexDeletion { ids: [0, 1] }, true))");
        debug_snapshot!(autobatch_from(false,None,  [doc_imp(UpdateDocuments, true, None), idx_del()]), @"Some((IndexDeletion { ids: [0, 1] }, true))");
        debug_snapshot!(autobatch_from(false,None,  [doc_imp(ReplaceDocuments, false, None), idx_del()]), @"Some((IndexDeletion { ids: [0, 1] }, false))");
        debug_snapshot!(autobatch_from(false,None,  [doc_imp(UpdateDocuments, false, None), idx_del()]), @"Some((IndexDeletion { ids: [0, 1] }, false))");
        debug_snapshot!(autobatch_from(false,None,  [doc_del(), idx_del()]), @"Some((IndexDeletion { ids: [0, 1] }, false))");
        debug_snapshot!(autobatch_from(false,None,  [doc_clr(), idx_del()]), @"Some((IndexDeletion { ids: [0, 1] }, false))");
        debug_snapshot!(autobatch_from(false,None,  [settings(true), idx_del()]), @"Some((IndexDeletion { ids: [0, 1] }, true))");
        debug_snapshot!(autobatch_from(false,None,  [settings(false), idx_del()]), @"Some((IndexDeletion { ids: [0, 1] }, false))");

        // Then the mixed cases.
        // The index already exists, whatever is the right of the tasks it shouldn't change the result.
        debug_snapshot!(autobatch_from(true, None, [doc_imp(ReplaceDocuments, true, None), settings(true), idx_del()]), @"Some((IndexDeletion { ids: [0, 2, 1] }, true))");
        debug_snapshot!(autobatch_from(true, None, [doc_imp(UpdateDocuments, true, None), settings(true), idx_del()]), @"Some((IndexDeletion { ids: [0, 2, 1] }, true))");
        debug_snapshot!(autobatch_from(true, None, [doc_imp(ReplaceDocuments, true, None), settings(true), doc_clr(), idx_del()]), @"Some((IndexDeletion { ids: [1, 3, 0, 2] }, true))");
        debug_snapshot!(autobatch_from(true, None, [doc_imp(UpdateDocuments, true, None), settings(true), doc_clr(), idx_del()]), @"Some((IndexDeletion { ids: [1, 3, 0, 2] }, true))");
        debug_snapshot!(autobatch_from(true, None, [doc_imp(ReplaceDocuments,false, None), settings(false), idx_del()]), @"Some((IndexDeletion { ids: [0, 2, 1] }, false))");
        debug_snapshot!(autobatch_from(true, None, [doc_imp(UpdateDocuments, false, None), settings(false), idx_del()]), @"Some((IndexDeletion { ids: [0, 2, 1] }, false))");
        debug_snapshot!(autobatch_from(true, None, [doc_imp(ReplaceDocuments,false, None), settings(false), doc_clr(), idx_del()]), @"Some((IndexDeletion { ids: [1, 3, 0, 2] }, false))");
        debug_snapshot!(autobatch_from(true, None, [doc_imp(UpdateDocuments, false, None), settings(false), doc_clr(), idx_del()]), @"Some((IndexDeletion { ids: [1, 3, 0, 2] }, false))");
        debug_snapshot!(autobatch_from(true, None, [doc_imp(ReplaceDocuments,false, None), settings(true), idx_del()]), @"Some((IndexDeletion { ids: [0, 2, 1] }, false))");
        debug_snapshot!(autobatch_from(true, None, [doc_imp(UpdateDocuments, false, None), settings(true), idx_del()]), @"Some((IndexDeletion { ids: [0, 2, 1] }, false))");
        debug_snapshot!(autobatch_from(true, None, [doc_imp(ReplaceDocuments,false, None), settings(true), doc_clr(), idx_del()]), @"Some((IndexDeletion { ids: [1, 3, 0, 2] }, false))");
        debug_snapshot!(autobatch_from(true, None, [doc_imp(UpdateDocuments, false, None), settings(true), doc_clr(), idx_del()]), @"Some((IndexDeletion { ids: [1, 3, 0, 2] }, false))");
        debug_snapshot!(autobatch_from(true, None, [doc_imp(ReplaceDocuments,true, None), settings(false), idx_del()]), @"Some((IndexDeletion { ids: [0, 2, 1] }, true))");
        debug_snapshot!(autobatch_from(true, None, [doc_imp(UpdateDocuments, true, None), settings(false), idx_del()]), @"Some((IndexDeletion { ids: [0, 2, 1] }, true))");
        debug_snapshot!(autobatch_from(true, None, [doc_imp(ReplaceDocuments,true, None), settings(false), doc_clr(), idx_del()]), @"Some((IndexDeletion { ids: [1, 3, 0, 2] }, true))");
        debug_snapshot!(autobatch_from(true, None, [doc_imp(UpdateDocuments, true, None), settings(false), doc_clr(), idx_del()]), @"Some((IndexDeletion { ids: [1, 3, 0, 2] }, true))");

        // When the index doesn't exists yet it's more complicated.
        // Either the first task we encounter create it, in which case we can create a big batch with everything.
        debug_snapshot!(autobatch_from(false,None,  [doc_imp(ReplaceDocuments, true, None), settings(true), idx_del()]), @"Some((IndexDeletion { ids: [0, 2, 1] }, true))");
        debug_snapshot!(autobatch_from(false,None,  [doc_imp(UpdateDocuments, true, None), settings(true), idx_del()]), @"Some((IndexDeletion { ids: [0, 2, 1] }, true))");
        debug_snapshot!(autobatch_from(false,None,  [doc_imp(ReplaceDocuments, true, None), settings(true), doc_clr(), idx_del()]), @"Some((IndexDeletion { ids: [1, 3, 0, 2] }, true))");
        debug_snapshot!(autobatch_from(false,None,  [doc_imp(UpdateDocuments, true, None), settings(true), doc_clr(), idx_del()]), @"Some((IndexDeletion { ids: [1, 3, 0, 2] }, true))");
        // The right of the tasks following isn't really important.
        debug_snapshot!(autobatch_from(false,None,  [doc_imp(ReplaceDocuments,true, None), settings(false), idx_del()]), @"Some((IndexDeletion { ids: [0, 2, 1] }, true))");
        debug_snapshot!(autobatch_from(false,None,  [doc_imp(UpdateDocuments, true, None), settings(false), idx_del()]), @"Some((IndexDeletion { ids: [0, 2, 1] }, true))");
        debug_snapshot!(autobatch_from(false,None,  [doc_imp(ReplaceDocuments,true, None), settings(false), doc_clr(), idx_del()]), @"Some((IndexDeletion { ids: [1, 3, 0, 2] }, true))");
        debug_snapshot!(autobatch_from(false,None,  [doc_imp(UpdateDocuments, true, None), settings(false), doc_clr(), idx_del()]), @"Some((IndexDeletion { ids: [1, 3, 0, 2] }, true))");
        // Or, the second case; the first task doesn't create the index and thus we wants to batch it with only tasks that can't create an index.
        // that can be a second task that don't have the right to create an index. Or anything that can't create an index like an index deletion, document deletion, document clear, etc.
        // All theses tasks are going to throw an error `Index doesn't exist` once the batch is processed.
        debug_snapshot!(autobatch_from(false,None,  [doc_imp(ReplaceDocuments,false, None), settings(false), idx_del()]), @"Some((IndexDeletion { ids: [0, 2, 1] }, false))");
        debug_snapshot!(autobatch_from(false,None,  [doc_imp(UpdateDocuments, false, None), settings(false), idx_del()]), @"Some((IndexDeletion { ids: [0, 2, 1] }, false))");
        debug_snapshot!(autobatch_from(false,None,  [doc_imp(ReplaceDocuments,false, None), settings(false), doc_clr(), idx_del()]), @"Some((IndexDeletion { ids: [1, 3, 0, 2] }, false))");
        debug_snapshot!(autobatch_from(false,None,  [doc_imp(UpdateDocuments, false, None), settings(false), doc_clr(), idx_del()]), @"Some((IndexDeletion { ids: [1, 3, 0, 2] }, false))");
<<<<<<< HEAD
        // The third and final case is when the first task doesn't create an index but is directly followed by a task creating an index. In this case we can't batch with what
        // follows because we first need to process the erroneous batch.
        debug_snapshot!(autobatch_from(false,None,  [doc_imp(ReplaceDocuments,false, None), settings(true), idx_del()]), @"Some((DocumentImport { method: ReplaceDocuments, allow_index_creation: false, primary_key: None, import_ids: [0] }, false))");
        debug_snapshot!(autobatch_from(false,None,  [doc_imp(UpdateDocuments, false, None), settings(true), idx_del()]), @"Some((DocumentImport { method: UpdateDocuments, allow_index_creation: false, primary_key: None, import_ids: [0] }, false))");
        debug_snapshot!(autobatch_from(false,None,  [doc_imp(ReplaceDocuments,false, None), settings(true), doc_clr(), idx_del()]), @"Some((DocumentImport { method: ReplaceDocuments, allow_index_creation: false, primary_key: None, import_ids: [0] }, false))");
        debug_snapshot!(autobatch_from(false,None,  [doc_imp(UpdateDocuments, false, None), settings(true), doc_clr(), idx_del()]), @"Some((DocumentImport { method: UpdateDocuments, allow_index_creation: false, primary_key: None, import_ids: [0] }, false))");
=======
        // The third and final case is when the first task doesn't create an index but is directly followed by a task creating an index. In this case we can't batch whith what
        // follows because we first need to process the erronous batch.
        debug_snapshot!(autobatch_from(false,None,  [doc_imp(ReplaceDocuments,false, None), settings(true), idx_del()]), @"Some((DocumentOperation { method: ReplaceDocuments, allow_index_creation: false, primary_key: None, operation_ids: [0] }, false))");
        debug_snapshot!(autobatch_from(false,None,  [doc_imp(UpdateDocuments, false, None), settings(true), idx_del()]), @"Some((DocumentOperation { method: UpdateDocuments, allow_index_creation: false, primary_key: None, operation_ids: [0] }, false))");
        debug_snapshot!(autobatch_from(false,None,  [doc_imp(ReplaceDocuments,false, None), settings(true), doc_clr(), idx_del()]), @"Some((DocumentOperation { method: ReplaceDocuments, allow_index_creation: false, primary_key: None, operation_ids: [0] }, false))");
        debug_snapshot!(autobatch_from(false,None,  [doc_imp(UpdateDocuments, false, None), settings(true), doc_clr(), idx_del()]), @"Some((DocumentOperation { method: UpdateDocuments, allow_index_creation: false, primary_key: None, operation_ids: [0] }, false))");
>>>>>>> 39407885
    }

    #[test]
    fn allowed_and_disallowed_index_creation() {
        // `DocumentImport` can't be mixed with those disallowed to do so except if the index already exists.
        debug_snapshot!(autobatch_from(true, None, [doc_imp(ReplaceDocuments, false, None), doc_imp(ReplaceDocuments, true, None)]), @"Some((DocumentOperation { method: ReplaceDocuments, allow_index_creation: false, primary_key: None, operation_ids: [0, 1] }, false))");
        debug_snapshot!(autobatch_from(true, None, [doc_imp(ReplaceDocuments, true, None), doc_imp(ReplaceDocuments, true, None)]), @"Some((DocumentOperation { method: ReplaceDocuments, allow_index_creation: true, primary_key: None, operation_ids: [0, 1] }, true))");
        debug_snapshot!(autobatch_from(true, None, [doc_imp(ReplaceDocuments, false, None), doc_imp(ReplaceDocuments, false, None)]), @"Some((DocumentOperation { method: ReplaceDocuments, allow_index_creation: false, primary_key: None, operation_ids: [0, 1] }, false))");
        debug_snapshot!(autobatch_from(true, None, [doc_imp(ReplaceDocuments, true, None), settings(true)]), @"Some((SettingsAndDocumentOperation { settings_ids: [1], method: ReplaceDocuments, allow_index_creation: true, primary_key: None, operation_ids: [0] }, true))");
        debug_snapshot!(autobatch_from(true, None, [doc_imp(ReplaceDocuments, false, None), settings(true)]), @"Some((SettingsAndDocumentOperation { settings_ids: [1], method: ReplaceDocuments, allow_index_creation: false, primary_key: None, operation_ids: [0] }, false))");

        debug_snapshot!(autobatch_from(false,None,  [doc_imp(ReplaceDocuments, false, None), doc_imp(ReplaceDocuments, true, None)]), @"Some((DocumentOperation { method: ReplaceDocuments, allow_index_creation: false, primary_key: None, operation_ids: [0] }, false))");
        debug_snapshot!(autobatch_from(false,None,  [doc_imp(ReplaceDocuments, true, None), doc_imp(ReplaceDocuments, true, None)]), @"Some((DocumentOperation { method: ReplaceDocuments, allow_index_creation: true, primary_key: None, operation_ids: [0, 1] }, true))");
        debug_snapshot!(autobatch_from(false,None,  [doc_imp(ReplaceDocuments, false, None), doc_imp(ReplaceDocuments, false, None)]), @"Some((DocumentOperation { method: ReplaceDocuments, allow_index_creation: false, primary_key: None, operation_ids: [0, 1] }, false))");
        debug_snapshot!(autobatch_from(false,None,  [doc_imp(ReplaceDocuments, true, None), settings(true)]), @"Some((SettingsAndDocumentOperation { settings_ids: [1], method: ReplaceDocuments, allow_index_creation: true, primary_key: None, operation_ids: [0] }, true))");
        debug_snapshot!(autobatch_from(false,None,  [doc_imp(ReplaceDocuments, false, None), settings(true)]), @"Some((DocumentOperation { method: ReplaceDocuments, allow_index_creation: false, primary_key: None, operation_ids: [0] }, false))");

        // batch deletion and addition
        debug_snapshot!(autobatch_from(false, None, [doc_del(), doc_imp(ReplaceDocuments, true, Some("catto"))]), @"Some((DocumentDeletion { deletion_ids: [0] }, false))");
        debug_snapshot!(autobatch_from(false, None, [doc_del(), doc_imp(UpdateDocuments, true, Some("catto"))]), @"Some((DocumentDeletion { deletion_ids: [0] }, false))");
        debug_snapshot!(autobatch_from(false, None, [doc_del(), doc_imp(ReplaceDocuments, true, None)]), @"Some((DocumentDeletion { deletion_ids: [0] }, false))");
        debug_snapshot!(autobatch_from(false, None, [doc_del(), doc_imp(UpdateDocuments, true, None)]), @"Some((DocumentDeletion { deletion_ids: [0] }, false))");
    }

    #[test]
    fn autobatch_primary_key() {
        // ==> If I have a pk
        // With a single update
        debug_snapshot!(autobatch_from(true, Some("id"), [doc_imp(ReplaceDocuments, true, None)]), @"Some((DocumentOperation { method: ReplaceDocuments, allow_index_creation: true, primary_key: None, operation_ids: [0] }, true))");
        debug_snapshot!(autobatch_from(true, Some("id"), [doc_imp(ReplaceDocuments, true, Some("id"))]), @r###"Some((DocumentOperation { method: ReplaceDocuments, allow_index_creation: true, primary_key: Some("id"), operation_ids: [0] }, true))"###);
        debug_snapshot!(autobatch_from(true, Some("id"), [doc_imp(ReplaceDocuments, true, Some("other"))]), @r###"Some((DocumentOperation { method: ReplaceDocuments, allow_index_creation: true, primary_key: Some("other"), operation_ids: [0] }, true))"###);

        // With a multiple updates
        debug_snapshot!(autobatch_from(true, Some("id"), [doc_imp(ReplaceDocuments, true, None), doc_imp(ReplaceDocuments, true, None)]), @"Some((DocumentOperation { method: ReplaceDocuments, allow_index_creation: true, primary_key: None, operation_ids: [0, 1] }, true))");
        debug_snapshot!(autobatch_from(true, Some("id"), [doc_imp(ReplaceDocuments, true, None), doc_imp(ReplaceDocuments, true, Some("id"))]), @r###"Some((DocumentOperation { method: ReplaceDocuments, allow_index_creation: true, primary_key: Some("id"), operation_ids: [0, 1] }, true))"###);
        debug_snapshot!(autobatch_from(true, Some("id"), [doc_imp(ReplaceDocuments, true, None), doc_imp(ReplaceDocuments, true, Some("id")), doc_imp(ReplaceDocuments, true, None)]), @r###"Some((DocumentOperation { method: ReplaceDocuments, allow_index_creation: true, primary_key: Some("id"), operation_ids: [0, 1] }, true))"###);
        debug_snapshot!(autobatch_from(true, Some("id"), [doc_imp(ReplaceDocuments, true, None), doc_imp(ReplaceDocuments, true, Some("other"))]), @"Some((DocumentOperation { method: ReplaceDocuments, allow_index_creation: true, primary_key: None, operation_ids: [0] }, true))");
        debug_snapshot!(autobatch_from(true, Some("id"), [doc_imp(ReplaceDocuments, true, None), doc_imp(ReplaceDocuments, true, Some("other")), doc_imp(ReplaceDocuments, true, None)]), @"Some((DocumentOperation { method: ReplaceDocuments, allow_index_creation: true, primary_key: None, operation_ids: [0] }, true))");
        debug_snapshot!(autobatch_from(true, Some("id"), [doc_imp(ReplaceDocuments, true, None), doc_imp(ReplaceDocuments, true, Some("other")), doc_imp(ReplaceDocuments, true, Some("id"))]), @"Some((DocumentOperation { method: ReplaceDocuments, allow_index_creation: true, primary_key: None, operation_ids: [0] }, true))");

        debug_snapshot!(autobatch_from(true, Some("id"), [doc_imp(ReplaceDocuments, true, Some("id")), doc_imp(ReplaceDocuments, true, None)]), @r###"Some((DocumentOperation { method: ReplaceDocuments, allow_index_creation: true, primary_key: Some("id"), operation_ids: [0] }, true))"###);
        debug_snapshot!(autobatch_from(true, Some("id"), [doc_imp(ReplaceDocuments, true, Some("id")), doc_imp(ReplaceDocuments, true, Some("id"))]), @r###"Some((DocumentOperation { method: ReplaceDocuments, allow_index_creation: true, primary_key: Some("id"), operation_ids: [0, 1] }, true))"###);
        debug_snapshot!(autobatch_from(true, Some("id"), [doc_imp(ReplaceDocuments, true, Some("id")), doc_imp(ReplaceDocuments, true, Some("id")), doc_imp(ReplaceDocuments, true, None)]), @r###"Some((DocumentOperation { method: ReplaceDocuments, allow_index_creation: true, primary_key: Some("id"), operation_ids: [0, 1] }, true))"###);
        debug_snapshot!(autobatch_from(true, Some("id"), [doc_imp(ReplaceDocuments, true, Some("id")), doc_imp(ReplaceDocuments, true, Some("other"))]), @r###"Some((DocumentOperation { method: ReplaceDocuments, allow_index_creation: true, primary_key: Some("id"), operation_ids: [0] }, true))"###);
        debug_snapshot!(autobatch_from(true, Some("id"), [doc_imp(ReplaceDocuments, true, Some("id")), doc_imp(ReplaceDocuments, true, Some("other")), doc_imp(ReplaceDocuments, true, None)]), @r###"Some((DocumentOperation { method: ReplaceDocuments, allow_index_creation: true, primary_key: Some("id"), operation_ids: [0] }, true))"###);
        debug_snapshot!(autobatch_from(true, Some("id"), [doc_imp(ReplaceDocuments, true, Some("id")), doc_imp(ReplaceDocuments, true, Some("other")), doc_imp(ReplaceDocuments, true, Some("id"))]), @r###"Some((DocumentOperation { method: ReplaceDocuments, allow_index_creation: true, primary_key: Some("id"), operation_ids: [0] }, true))"###);

        debug_snapshot!(autobatch_from(true, Some("id"), [doc_imp(ReplaceDocuments, true, Some("other")), doc_imp(ReplaceDocuments, true, None)]), @r###"Some((DocumentOperation { method: ReplaceDocuments, allow_index_creation: true, primary_key: Some("other"), operation_ids: [0] }, true))"###);
        debug_snapshot!(autobatch_from(true, Some("id"), [doc_imp(ReplaceDocuments, true, Some("other")), doc_imp(ReplaceDocuments, true, Some("id"))]), @r###"Some((DocumentOperation { method: ReplaceDocuments, allow_index_creation: true, primary_key: Some("other"), operation_ids: [0] }, true))"###);
        debug_snapshot!(autobatch_from(true, Some("id"), [doc_imp(ReplaceDocuments, true, Some("other")), doc_imp(ReplaceDocuments, true, Some("id")), doc_imp(ReplaceDocuments, true, None)]), @r###"Some((DocumentOperation { method: ReplaceDocuments, allow_index_creation: true, primary_key: Some("other"), operation_ids: [0] }, true))"###);
        debug_snapshot!(autobatch_from(true, Some("id"), [doc_imp(ReplaceDocuments, true, Some("other")), doc_imp(ReplaceDocuments, true, Some("other"))]), @r###"Some((DocumentOperation { method: ReplaceDocuments, allow_index_creation: true, primary_key: Some("other"), operation_ids: [0] }, true))"###);
        debug_snapshot!(autobatch_from(true, Some("id"), [doc_imp(ReplaceDocuments, true, Some("other")), doc_imp(ReplaceDocuments, true, Some("other")), doc_imp(ReplaceDocuments, true, None)]), @r###"Some((DocumentOperation { method: ReplaceDocuments, allow_index_creation: true, primary_key: Some("other"), operation_ids: [0] }, true))"###);
        debug_snapshot!(autobatch_from(true, Some("id"), [doc_imp(ReplaceDocuments, true, Some("other")), doc_imp(ReplaceDocuments, true, Some("other")), doc_imp(ReplaceDocuments, true, Some("id"))]), @r###"Some((DocumentOperation { method: ReplaceDocuments, allow_index_creation: true, primary_key: Some("other"), operation_ids: [0] }, true))"###);

        // ==> If I don't have a pk
        // With a single update
        debug_snapshot!(autobatch_from(true, None, [doc_imp(ReplaceDocuments, true, None)]), @"Some((DocumentOperation { method: ReplaceDocuments, allow_index_creation: true, primary_key: None, operation_ids: [0] }, true))");
        debug_snapshot!(autobatch_from(true, None, [doc_imp(ReplaceDocuments, true, Some("id"))]), @r###"Some((DocumentOperation { method: ReplaceDocuments, allow_index_creation: true, primary_key: Some("id"), operation_ids: [0] }, true))"###);
        debug_snapshot!(autobatch_from(true, None, [doc_imp(ReplaceDocuments, true, Some("other"))]), @r###"Some((DocumentOperation { method: ReplaceDocuments, allow_index_creation: true, primary_key: Some("other"), operation_ids: [0] }, true))"###);

        // With a multiple updates
        debug_snapshot!(autobatch_from(true, None, [doc_imp(ReplaceDocuments, true, None), doc_imp(ReplaceDocuments, true, None)]), @"Some((DocumentOperation { method: ReplaceDocuments, allow_index_creation: true, primary_key: None, operation_ids: [0, 1] }, true))");
        debug_snapshot!(autobatch_from(true, None, [doc_imp(ReplaceDocuments, true, None), doc_imp(ReplaceDocuments, true, Some("id"))]), @"Some((DocumentOperation { method: ReplaceDocuments, allow_index_creation: true, primary_key: None, operation_ids: [0] }, true))");
        debug_snapshot!(autobatch_from(true, None, [doc_imp(ReplaceDocuments, true, Some("id")), doc_imp(ReplaceDocuments, true, None)]), @r###"Some((DocumentOperation { method: ReplaceDocuments, allow_index_creation: true, primary_key: Some("id"), operation_ids: [0] }, true))"###);
    }
}<|MERGE_RESOLUTION|>--- conflicted
+++ resolved
@@ -859,21 +859,12 @@
         debug_snapshot!(autobatch_from(false,None,  [doc_imp(UpdateDocuments, false, None), settings(false), idx_del()]), @"Some((IndexDeletion { ids: [0, 2, 1] }, false))");
         debug_snapshot!(autobatch_from(false,None,  [doc_imp(ReplaceDocuments,false, None), settings(false), doc_clr(), idx_del()]), @"Some((IndexDeletion { ids: [1, 3, 0, 2] }, false))");
         debug_snapshot!(autobatch_from(false,None,  [doc_imp(UpdateDocuments, false, None), settings(false), doc_clr(), idx_del()]), @"Some((IndexDeletion { ids: [1, 3, 0, 2] }, false))");
-<<<<<<< HEAD
         // The third and final case is when the first task doesn't create an index but is directly followed by a task creating an index. In this case we can't batch with what
         // follows because we first need to process the erroneous batch.
-        debug_snapshot!(autobatch_from(false,None,  [doc_imp(ReplaceDocuments,false, None), settings(true), idx_del()]), @"Some((DocumentImport { method: ReplaceDocuments, allow_index_creation: false, primary_key: None, import_ids: [0] }, false))");
-        debug_snapshot!(autobatch_from(false,None,  [doc_imp(UpdateDocuments, false, None), settings(true), idx_del()]), @"Some((DocumentImport { method: UpdateDocuments, allow_index_creation: false, primary_key: None, import_ids: [0] }, false))");
-        debug_snapshot!(autobatch_from(false,None,  [doc_imp(ReplaceDocuments,false, None), settings(true), doc_clr(), idx_del()]), @"Some((DocumentImport { method: ReplaceDocuments, allow_index_creation: false, primary_key: None, import_ids: [0] }, false))");
-        debug_snapshot!(autobatch_from(false,None,  [doc_imp(UpdateDocuments, false, None), settings(true), doc_clr(), idx_del()]), @"Some((DocumentImport { method: UpdateDocuments, allow_index_creation: false, primary_key: None, import_ids: [0] }, false))");
-=======
-        // The third and final case is when the first task doesn't create an index but is directly followed by a task creating an index. In this case we can't batch whith what
-        // follows because we first need to process the erronous batch.
         debug_snapshot!(autobatch_from(false,None,  [doc_imp(ReplaceDocuments,false, None), settings(true), idx_del()]), @"Some((DocumentOperation { method: ReplaceDocuments, allow_index_creation: false, primary_key: None, operation_ids: [0] }, false))");
         debug_snapshot!(autobatch_from(false,None,  [doc_imp(UpdateDocuments, false, None), settings(true), idx_del()]), @"Some((DocumentOperation { method: UpdateDocuments, allow_index_creation: false, primary_key: None, operation_ids: [0] }, false))");
         debug_snapshot!(autobatch_from(false,None,  [doc_imp(ReplaceDocuments,false, None), settings(true), doc_clr(), idx_del()]), @"Some((DocumentOperation { method: ReplaceDocuments, allow_index_creation: false, primary_key: None, operation_ids: [0] }, false))");
         debug_snapshot!(autobatch_from(false,None,  [doc_imp(UpdateDocuments, false, None), settings(true), doc_clr(), idx_del()]), @"Some((DocumentOperation { method: UpdateDocuments, allow_index_creation: false, primary_key: None, operation_ids: [0] }, false))");
->>>>>>> 39407885
     }
 
     #[test]
