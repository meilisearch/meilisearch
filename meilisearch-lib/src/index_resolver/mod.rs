pub mod error;
pub mod index_store;
pub mod meta_store;

use std::convert::TryInto;
use std::path::Path;

use chrono::Utc;
use error::{IndexResolverError, Result};
use index_store::{IndexStore, MapIndexStore};
use meilisearch_error::ResponseError;
use meta_store::{HeedMetaStore, IndexMetaStore};
use milli::update::DocumentDeletionResult;
use serde::{Deserialize, Serialize};
use tokio::task::spawn_blocking;
use uuid::Uuid;

use crate::index::update_handler::UpdateHandler;
use crate::index::{error::Result as IndexResult, Index};
use crate::options::IndexerOpts;
use crate::tasks::batch::Batch;
use crate::tasks::task::{DocumentDeletion, Job, Task, TaskContent, TaskEvent, TaskId, TaskResult};
use crate::tasks::task_store::Pending;
use crate::tasks::TaskPerformer;

use self::meta_store::IndexMeta;

pub type HardStateIndexResolver = IndexResolver<HeedMetaStore, MapIndexStore>;

<<<<<<< HEAD
=======
#[async_trait::async_trait]
impl<U, I> TaskPerformer for IndexResolver<U, I>
where
    U: IndexMetaStore + Send + Sync + 'static,
    I: IndexStore + Send + Sync + 'static,
{
    type Error = ResponseError;

    async fn process(&self, mut batch: Batch) -> Batch {
        // Until batching is implemented, all batch should contain only one update.
        debug_assert_eq!(batch.len(), 1);

        match batch.tasks.first_mut() {
            Some(Pending::Task(task)) => {
                task.events.push(TaskEvent::Processing(Utc::now()));

                match self.process_task(task).await {
                    Ok(success) => {
                        task.events.push(TaskEvent::Succeded {
                            result: success,
                            timestamp: Utc::now(),
                        });
                    }
                    Err(err) => task.events.push(TaskEvent::Failed {
                        error: err.into(),
                        timestamp: Utc::now(),
                    }),
                }
            }
            Some(Pending::Job(job)) => {
                let job = std::mem::take(job);
                self.process_job(job).await;
            }

            None => (),
        }

        batch
    }
}

>>>>>>> b15d008b
pub fn create_index_resolver(
    path: impl AsRef<Path>,
    index_size: usize,
    indexer_opts: &IndexerOpts,
) -> anyhow::Result<HardStateIndexResolver> {
    let uuid_store = HeedMetaStore::new(&path)?;
    let index_store = MapIndexStore::new(&path, index_size, indexer_opts)?;
    Ok(IndexResolver::new(uuid_store, index_store))
}

<<<<<<< HEAD
/// An index uid is composed of only ascii alphanumeric characters, - and _, between 1 and 400
/// bytes long
#[derive(Serialize, Deserialize, Debug, Clone, PartialEq)]
#[cfg_attr(test, derive(proptest_derive::Arbitrary))]
pub struct IndexUid(#[cfg_attr(test, proptest(regex("[a-zA-Z0-9_-]{1,400}")))] String);
=======
#[derive(Serialize, Deserialize, Debug, Clone, PartialEq, Eq)]
pub struct IndexUid(String);
>>>>>>> b15d008b

impl IndexUid {
    pub fn new(uid: String) -> Result<Self> {
        if !uid
            .chars()
            .all(|x| x.is_ascii_alphanumeric() || x == '-' || x == '_')
            || !(1..=400).contains(&uid.len())
        {
            Err(IndexResolverError::BadlyFormatted(uid))
        } else {
            Ok(Self(uid))
        }
    }

    #[cfg(test)]
    pub fn new_unchecked(s: impl AsRef<str>) -> Self {
        Self(s.as_ref().to_string())
    }

    pub fn into_inner(self) -> String {
        self.0
    }

    /// Return a reference over the inner str.
    pub fn as_str(&self) -> &str {
        &self.0
    }
}

impl std::ops::Deref for IndexUid {
    type Target = str;

    fn deref(&self) -> &Self::Target {
        &self.0
    }
}

impl TryInto<IndexUid> for String {
    type Error = IndexResolverError;

    fn try_into(self) -> Result<IndexUid> {
        IndexUid::new(self)
    }
}

pub struct IndexResolver<U, I> {
    index_uuid_store: U,
    index_store: I,
}

#[async_trait::async_trait]
impl<U, I> TaskPerformer for IndexResolver<U, I>
where
    U: IndexMetaStore + Send + Sync + 'static,
    I: IndexStore + Send + Sync + 'static,
{
    type Error = ResponseError;

    async fn process(&self, mut batch: Batch) -> Batch {
        // Until batching is implemented, all batch should contain only one update.
        debug_assert_eq!(batch.len(), 1);

        if let Some(task) = batch.tasks.first_mut() {
            task.events.push(TaskEvent::Processing(Utc::now()));

            match self.process_task(task).await {
                Ok(success) => {
                    task.events.push(TaskEvent::Succeded {
                        result: success,
                        timestamp: Utc::now(),
                    });
                }
                Err(err) => task.events.push(TaskEvent::Failed {
                    error: err.into(),
                    timestamp: Utc::now(),
                }),
            }
        }

        batch
    }
}

impl IndexResolver<HeedMetaStore, MapIndexStore> {
    pub fn load_dump(
        src: impl AsRef<Path>,
        dst: impl AsRef<Path>,
        index_db_size: usize,
        indexer_opts: &IndexerOpts,
    ) -> anyhow::Result<()> {
        HeedMetaStore::load_dump(&src, &dst)?;
        let indexes_path = src.as_ref().join("indexes");
        let indexes = indexes_path.read_dir()?;
        let update_handler = UpdateHandler::new(indexer_opts)?;
        for index in indexes {
            Index::load_dump(&index?.path(), &dst, index_db_size, &update_handler)?;
        }

        Ok(())
    }
}

impl<U, I> IndexResolver<U, I>
where
    U: IndexMetaStore,
    I: IndexStore,
{
    pub fn new(index_uuid_store: U, index_store: I) -> Self {
        Self {
            index_uuid_store,
            index_store,
        }
    }

    async fn process_task(&self, task: &Task) -> Result<TaskResult> {
        let index_uid = task.index_uid.clone();
        match &task.content {
            TaskContent::DocumentAddition {
                content_uuid,
                merge_strategy,
                primary_key,
                ..
            } => {
                let primary_key = primary_key.clone();
                let content_uuid = *content_uuid;
                let method = *merge_strategy;

                let index = self.get_or_create_index(index_uid, task.id).await?;
                let result = spawn_blocking(move || {
                    index.update_documents(method, content_uuid, primary_key)
                })
                .await??;

                Ok(result.into())
            }
            TaskContent::DocumentDeletion(DocumentDeletion::Ids(ids)) => {
                let ids = ids.clone();
                let index = self.get_index(index_uid.into_inner()).await?;

                let DocumentDeletionResult {
                    deleted_documents, ..
                } = spawn_blocking(move || index.delete_documents(&ids)).await??;

                Ok(TaskResult::DocumentDeletion { deleted_documents })
            }
            TaskContent::DocumentDeletion(DocumentDeletion::Clear) => {
                let index = self.get_index(index_uid.into_inner()).await?;
                let deleted_documents = spawn_blocking(move || -> IndexResult<u64> {
                    let number_documents = index.stats()?.number_of_documents;
                    index.clear_documents()?;
                    Ok(number_documents)
                })
                .await??;

                Ok(TaskResult::ClearAll { deleted_documents })
            }
            TaskContent::SettingsUpdate {
                settings,
                is_deletion,
            } => {
                let index = if *is_deletion {
                    self.get_index(index_uid.into_inner()).await?
                } else {
                    self.get_or_create_index(index_uid, task.id).await?
                };

                let settings = settings.clone();
                spawn_blocking(move || index.update_settings(&settings.check())).await??;

                Ok(TaskResult::Other)
            }
            TaskContent::IndexDeletion => {
                let index = self.delete_index(index_uid.into_inner()).await?;

                let deleted_documents = spawn_blocking(move || -> IndexResult<u64> {
                    Ok(index.stats()?.number_of_documents)
                })
                .await??;

                Ok(TaskResult::ClearAll { deleted_documents })
            }
            TaskContent::IndexCreation { primary_key } => {
                let index = self.create_index(index_uid, task.id).await?;

                if let Some(primary_key) = primary_key {
                    let primary_key = primary_key.clone();
                    spawn_blocking(move || index.update_primary_key(primary_key)).await??;
                }

                Ok(TaskResult::Other)
            }
            TaskContent::IndexUpdate { primary_key } => {
                let index = self.get_index(index_uid.into_inner()).await?;

                if let Some(primary_key) = primary_key {
                    let primary_key = primary_key.clone();
                    spawn_blocking(move || index.update_primary_key(primary_key)).await??;
                }

                Ok(TaskResult::Other)
            }
        }
    }

    async fn process_job(&self, job: Job) {
        match job {
            Job::Dump { ret, path } => {
                log::trace!("The Dump task is getting executed");

                if let Err(_) = ret.send(self.dump(path).await) {
                    log::error!("The dump actor died.");
                }
            }
            Job::Empty => log::error!("Tried to process an empty task."),
        }
    }

    /// Dump each indexes
    pub async fn dump(&self, path: impl AsRef<Path>) -> Result<()> {
        for (_, index) in self.list().await? {
            index.dump(&path)?;
        }
        self.index_uuid_store.dump(path.as_ref().to_owned()).await
    }

    //  pub async fn get_uuids_size(&self) -> Result<u64> {
    //      Ok(self.index_uuid_store.get_size().await?)
    //  }

    //  pub async fn snapshot(&self, path: impl AsRef<Path>) -> Result<Vec<Index>> {
    //      let uuids = self
    //          .index_uuid_store
    //          .snapshot(path.as_ref().to_owned())
    //          .await?;
    //      let mut indexes = Vec::new();
    //      for uuid in uuids {
    //          indexes.push(self.get_index_by_uuid(uuid).await?);
    //      }

    //      Ok(indexes)
    //  }

    async fn create_index(&self, uid: IndexUid, creation_task_id: TaskId) -> Result<Index> {
        match self.index_uuid_store.get(uid.into_inner()).await? {
            (uid, Some(_)) => Err(IndexResolverError::IndexAlreadyExists(uid)),
            (uid, None) => {
                let uuid = Uuid::new_v4();
                let index = self.index_store.create(uuid).await?;
                match self
                    .index_uuid_store
                    .insert(
                        uid,
                        IndexMeta {
                            uuid,
                            creation_task_id,
                        },
                    )
                    .await
                {
                    Err(e) => {
                        match self.index_store.delete(uuid).await {
                            Ok(Some(index)) => {
                                index.close();
                            }
                            Ok(None) => (),
                            Err(e) => log::error!("Error while deleting index: {:?}", e),
                        }
                        Err(e)
                    }
                    Ok(()) => Ok(index),
                }
            }
        }
    }

    /// Get or create an index with name `uid`.
    pub async fn get_or_create_index(&self, uid: IndexUid, task_id: TaskId) -> Result<Index> {
        match self.create_index(uid, task_id).await {
            Ok(index) => Ok(index),
            Err(IndexResolverError::IndexAlreadyExists(uid)) => self.get_index(uid).await,
            Err(e) => Err(e),
        }
    }

    pub async fn list(&self) -> Result<Vec<(String, Index)>> {
        let uuids = self.index_uuid_store.list().await?;
        let mut indexes = Vec::new();
        for (name, IndexMeta { uuid, .. }) in uuids {
            match self.index_store.get(uuid).await? {
                Some(index) => indexes.push((name, index)),
                None => {
                    // we found an unexisting index, we remove it from the uuid store
                    let _ = self.index_uuid_store.delete(name).await;
                }
            }
        }

        Ok(indexes)
    }

    pub async fn delete_index(&self, uid: String) -> Result<Index> {
        match self.index_uuid_store.delete(uid.clone()).await? {
            Some(IndexMeta { uuid, .. }) => match self.index_store.delete(uuid).await? {
                Some(index) => {
                    index.clone().close();
                    Ok(index)
                }
                None => Err(IndexResolverError::UnexistingIndex(uid)),
            },
            None => Err(IndexResolverError::UnexistingIndex(uid)),
        }
    }

    // pub async fn get_index_by_uuid(&self, uuid: Uuid) -> Result<Index> {
    //     // TODO: Handle this error better.
    //     self.index_store
    //         .get(uuid)
    //         .await?
    //         .ok_or_else(|| IndexResolverError::UnexistingIndex(String::new()))
    // }

    pub async fn get_index(&self, uid: String) -> Result<Index> {
        match self.index_uuid_store.get(uid).await? {
            (name, Some(IndexMeta { uuid, .. })) => {
                match self.index_store.get(uuid).await? {
                    Some(index) => Ok(index),
                    None => {
                        // For some reason we got a uuid to an unexisting index, we return an error,
                        // and remove the uuid from the uuid store.
                        let _ = self.index_uuid_store.delete(name.clone()).await;
                        Err(IndexResolverError::UnexistingIndex(name))
                    }
                }
            }
            (name, _) => Err(IndexResolverError::UnexistingIndex(name)),
        }
    }

    pub async fn get_index_creation_task_id(&self, index_uid: String) -> Result<TaskId> {
        let (uid, meta) = self.index_uuid_store.get(index_uid).await?;
        meta.map(
            |IndexMeta {
                 creation_task_id, ..
             }| creation_task_id,
        )
        .ok_or(IndexResolverError::UnexistingIndex(uid))
    }

    // pub async fn get_uuid(&self, uid: String) -> Result<Uuid> {
    //     match self.index_uuid_store.get_uuid(uid).await? {
    //         (_, Some(uuid)) => Ok(uuid),
    //         (name, _) => Err(IndexResolverError::UnexistingIndex(name)),
    //     }
    // }
}

#[cfg(test)]
mod test {
    use super::*;

    use futures::future::ok;
    use milli::update::{DocumentAdditionResult, IndexDocumentsMethod};
    use nelson::Mocker;
    use proptest::prelude::*;

    use crate::index::{
        error::{IndexError, Result as IndexResult},
        Checked, IndexMeta, Settings,
    };
    use index_store::MockIndexStore;
    use meta_store::MockIndexMetaStore;

    proptest! {
        #[test]
        fn test_process_task(
            task in any::<Task>(),
            index_exists in any::<bool>(),
            index_op_fails in any::<bool>(),
            any_int in any::<u64>(),
            ) {
            actix_rt::System::new().block_on(async move {
                let uuid = Uuid::new_v4();
                let mut index_store = MockIndexStore::new();

                let mocker = Mocker::default();

                // Return arbitrary data from index call.
                match &task.content {
                    TaskContent::DocumentAddition{primary_key, ..} => {
                        let result = move || if !index_op_fails {
                            Ok(DocumentAdditionResult { indexed_documents: any_int, number_of_documents: any_int })
                        } else {
                            // return this error because it's easy to generate...
                            Err(IndexError::DocumentNotFound("a doc".into()))
                        };
                        if primary_key.is_some() {
                            mocker.when::<String, IndexResult<IndexMeta>>("update_primary_key")
                                .then(move |_| Ok(IndexMeta{ created_at: Utc::now(), updated_at: Utc::now(), primary_key: None }));
                        }
                        mocker.when::<(IndexDocumentsMethod, Uuid, Option<String>), IndexResult<DocumentAdditionResult>>("update_documents")
                                .then(move |(_, _, _)| result());
                    }
                    TaskContent::SettingsUpdate{..} => {
                        let result = move || if !index_op_fails {
                            Ok(())
                        } else {
                            // return this error because it's easy to generate...
                            Err(IndexError::DocumentNotFound("a doc".into()))
                        };
                        mocker.when::<&Settings<Checked>, IndexResult<()>>("update_settings")
                                .then(move |_| result());
                    }
                    TaskContent::DocumentDeletion(DocumentDeletion::Ids(_ids)) => {
                        let result = move || if !index_op_fails {
                            Ok(any_int as u64)
                        } else {
                            // return this error because it's easy to generate...
                            Err(IndexError::DocumentNotFound("a doc".into()))
                        };

                        mocker.when::<&[String], IndexResult<u64>>("delete_documents")
                                .then(move |_| result());
                    },
                    TaskContent::DocumentDeletion(DocumentDeletion::Clear) => {
                        let result = move || if !index_op_fails {
                            Ok(())
                        } else {
                            // return this error because it's easy to generate...
                            Err(IndexError::DocumentNotFound("a doc".into()))
                        };
                        mocker.when::<(), IndexResult<()>>("clear_documents")
                            .then(move |_| result());
                    },
                    TaskContent::IndexDeletion => {
                        mocker.when::<(), ()>("close")
                            .times(index_exists as usize)
                            .then(move |_| ());
                    }
                    TaskContent::IndexUpdate { primary_key }
                    | TaskContent::IndexCreation { primary_key } => {
                        if primary_key.is_some() {
                            let result = move || if !index_op_fails {
                                Ok(IndexMeta{ created_at: Utc::now(), updated_at: Utc::now(), primary_key: None })
                            } else {
                                // return this error because it's easy to generate...
                                Err(IndexError::DocumentNotFound("a doc".into()))
                            };
                            mocker.when::<String, IndexResult<IndexMeta>>("update_primary_key")
                                .then(move |_| result());
                            }
                    }
                }

                let index = Index::mock(mocker);

                match &task.content {
                    // an unexisting index should trigger an index creation in the folllowing cases:
                    TaskContent::DocumentAddition { .. }
                    | TaskContent::SettingsUpdate { is_deletion: false, .. }
                    | TaskContent::IndexCreation { .. } if !index_exists => {
                        index_store
                            .expect_create()
                            .once()
                            .withf(move |&found| !index_exists || found == uuid)
                            .returning(move |_| Box::pin(ok(index.clone())));
                    },
                    TaskContent::IndexDeletion => {
                        index_store
                            .expect_delete()
                            // this is called only if the index.exists
                            .times(index_exists as usize)
                            .withf(move |&found| !index_exists || found == uuid)
                            .returning(move |_| Box::pin(ok(Some(index.clone()))));
                    }
                    // if index already exists, create index will return an error
                    TaskContent::IndexCreation { .. } if index_exists => (),
                    // The index exists and get should be called
                    _ if index_exists => {
                        index_store
                            .expect_get()
                            .once()
                            .withf(move |&found| found == uuid)
                            .returning(move |_| Box::pin(ok(Some(index.clone()))));
                    },
                    // the index doesn't exist and shouldn't be created, the uuidstore will return an error, and get_index will never be called.
                    _ => (),
                }

                let mut uuid_store = MockIndexMetaStore::new();
                uuid_store
                    .expect_get()
                    .returning(move |uid| {
                        Box::pin(ok((uid, index_exists.then(|| crate::index_resolver::meta_store::IndexMeta {uuid, creation_task_id: 0 }))))
                    });

                // we sould only be creating an index if the index doesn't alredy exist
                uuid_store
                    .expect_insert()
                    .withf(move |_, _| !index_exists)
                    .returning(|_, _| Box::pin(ok(())));

                uuid_store
                    .expect_delete()
                    .times(matches!(task.content, TaskContent::IndexDeletion) as usize)
                    .returning(move |_| Box::pin(ok(index_exists.then(|| crate::index_resolver::meta_store::IndexMeta { uuid, creation_task_id: 0}))));

                let index_resolver = IndexResolver::new(uuid_store, index_store);

                let result = index_resolver.process_task(&task).await;

                // Test for some expected output scenarios:
                // Index creation and deletion cannot fail because of a failed index op, since they
                // don't perform index ops.
                if index_op_fails && !matches!(task.content, TaskContent::IndexDeletion | TaskContent::IndexCreation { primary_key: None } | TaskContent::IndexUpdate { primary_key: None })
                    || (index_exists && matches!(task.content, TaskContent::IndexCreation { .. }))
                    || (!index_exists && matches!(task.content, TaskContent::IndexDeletion
                                                                | TaskContent::DocumentDeletion(_)
                                                                | TaskContent::SettingsUpdate { is_deletion: true, ..}
                                                                | TaskContent::IndexUpdate { .. } ))
                {
                    assert!(result.is_err(), "{:?}", result);
                } else {
                    assert!(result.is_ok(), "{:?}", result);
                }
            });
        }
    }
}<|MERGE_RESOLUTION|>--- conflicted
+++ resolved
@@ -20,57 +20,13 @@
 use crate::options::IndexerOpts;
 use crate::tasks::batch::Batch;
 use crate::tasks::task::{DocumentDeletion, Job, Task, TaskContent, TaskEvent, TaskId, TaskResult};
-use crate::tasks::task_store::Pending;
+use crate::tasks::Pending;
 use crate::tasks::TaskPerformer;
 
 use self::meta_store::IndexMeta;
 
 pub type HardStateIndexResolver = IndexResolver<HeedMetaStore, MapIndexStore>;
 
-<<<<<<< HEAD
-=======
-#[async_trait::async_trait]
-impl<U, I> TaskPerformer for IndexResolver<U, I>
-where
-    U: IndexMetaStore + Send + Sync + 'static,
-    I: IndexStore + Send + Sync + 'static,
-{
-    type Error = ResponseError;
-
-    async fn process(&self, mut batch: Batch) -> Batch {
-        // Until batching is implemented, all batch should contain only one update.
-        debug_assert_eq!(batch.len(), 1);
-
-        match batch.tasks.first_mut() {
-            Some(Pending::Task(task)) => {
-                task.events.push(TaskEvent::Processing(Utc::now()));
-
-                match self.process_task(task).await {
-                    Ok(success) => {
-                        task.events.push(TaskEvent::Succeded {
-                            result: success,
-                            timestamp: Utc::now(),
-                        });
-                    }
-                    Err(err) => task.events.push(TaskEvent::Failed {
-                        error: err.into(),
-                        timestamp: Utc::now(),
-                    }),
-                }
-            }
-            Some(Pending::Job(job)) => {
-                let job = std::mem::take(job);
-                self.process_job(job).await;
-            }
-
-            None => (),
-        }
-
-        batch
-    }
-}
-
->>>>>>> b15d008b
 pub fn create_index_resolver(
     path: impl AsRef<Path>,
     index_size: usize,
@@ -81,16 +37,11 @@
     Ok(IndexResolver::new(uuid_store, index_store))
 }
 
-<<<<<<< HEAD
 /// An index uid is composed of only ascii alphanumeric characters, - and _, between 1 and 400
 /// bytes long
 #[derive(Serialize, Deserialize, Debug, Clone, PartialEq)]
 #[cfg_attr(test, derive(proptest_derive::Arbitrary))]
 pub struct IndexUid(#[cfg_attr(test, proptest(regex("[a-zA-Z0-9_-]{1,400}")))] String);
-=======
-#[derive(Serialize, Deserialize, Debug, Clone, PartialEq, Eq)]
-pub struct IndexUid(String);
->>>>>>> b15d008b
 
 impl IndexUid {
     pub fn new(uid: String) -> Result<Self> {
@@ -136,11 +87,6 @@
     }
 }
 
-pub struct IndexResolver<U, I> {
-    index_uuid_store: U,
-    index_store: I,
-}
-
 #[async_trait::async_trait]
 impl<U, I> TaskPerformer for IndexResolver<U, I>
 where
@@ -153,25 +99,38 @@
         // Until batching is implemented, all batch should contain only one update.
         debug_assert_eq!(batch.len(), 1);
 
-        if let Some(task) = batch.tasks.first_mut() {
-            task.events.push(TaskEvent::Processing(Utc::now()));
-
-            match self.process_task(task).await {
-                Ok(success) => {
-                    task.events.push(TaskEvent::Succeded {
-                        result: success,
+        match batch.tasks.first_mut() {
+            Some(Pending::Task(task)) => {
+                task.events.push(TaskEvent::Processing(Utc::now()));
+
+                match self.process_task(task).await {
+                    Ok(success) => {
+                        task.events.push(TaskEvent::Succeded {
+                            result: success,
+                            timestamp: Utc::now(),
+                        });
+                    }
+                    Err(err) => task.events.push(TaskEvent::Failed {
+                        error: err.into(),
                         timestamp: Utc::now(),
-                    });
-                }
-                Err(err) => task.events.push(TaskEvent::Failed {
-                    error: err.into(),
-                    timestamp: Utc::now(),
-                }),
-            }
+                    }),
+                }
+            }
+            Some(Pending::Job(job)) => {
+                let job = std::mem::take(job);
+                self.process_job(job).await;
+            }
+
+            None => (),
         }
 
         batch
     }
+}
+
+pub struct IndexResolver<U, I> {
+    index_uuid_store: U,
+    index_store: I,
 }
 
 impl IndexResolver<HeedMetaStore, MapIndexStore> {
