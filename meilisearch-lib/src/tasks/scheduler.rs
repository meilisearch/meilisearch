--- conflicted
+++ resolved
@@ -102,17 +102,10 @@
     /// handle batch result make sure that the new state is save into its store.
     /// The tasks are then removed from the processing queue.
     async fn handle_batch_result(&self, batch: Batch) -> Result<()> {
-<<<<<<< HEAD
-        let finished_tasks = batch.tasks.iter().map(|task| task.id).collect();
-
-        self.store.update_tasks(batch.tasks).await?;
-        self.store.delete_tasks(finished_tasks).await?;
-
-=======
         let to_remove = batch.tasks.iter().map(|task| task.id).collect();
         self.store.update_tasks(batch.tasks).await?;
         self.store.delete_tasks(to_remove).await?;
->>>>>>> 33bd7594
+        
         Ok(())
     }
 }
