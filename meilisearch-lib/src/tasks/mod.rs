--- conflicted
+++ resolved
@@ -19,11 +19,7 @@
 pub mod error;
 pub mod scheduler;
 pub mod task;
-<<<<<<< HEAD
-pub mod task_store;
-=======
 mod task_store;
->>>>>>> a4f3ed53
 
 #[cfg_attr(test, mockall::automock(type Error=test::DebugError;))]
 #[async_trait]
