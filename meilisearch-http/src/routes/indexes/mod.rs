--- conflicted
+++ resolved
@@ -1,41 +1,20 @@
-<<<<<<< HEAD
-use std::str::FromStr;
-
-use crate::analytics::Analytics;
-use crate::extractors::authentication::{policies::*, AuthenticationError, GuardedData};
-use crate::extractors::sequential_extractor::SeqHandler;
-use crate::task::SummarizedTaskView;
-=======
 use actix_web::web::Data;
->>>>>>> dd1011ba
 use actix_web::{web, HttpRequest, HttpResponse};
 use index_scheduler::IndexScheduler;
 use log::debug;
-<<<<<<< HEAD
-use meilisearch_lib::index_controller::Update;
-use meilisearch_lib::index_resolver::IndexResolverError;
-use meilisearch_lib::MeiliSearch;
-use meilisearch_types::error::ResponseError;
-use meilisearch_types::StarIndexType;
-=======
 use meilisearch_types::error::ResponseError;
 use meilisearch_types::index_uid::IndexUid;
 use meilisearch_types::milli::{self, FieldDistribution, Index};
 use meilisearch_types::tasks::KindWithContent;
->>>>>>> dd1011ba
 use serde::{Deserialize, Serialize};
 use serde_json::json;
 use time::OffsetDateTime;
 
-<<<<<<< HEAD
-use super::Pagination;
-=======
 use super::{Pagination, SummarizedTaskView};
 use crate::analytics::Analytics;
 use crate::extractors::authentication::policies::*;
 use crate::extractors::authentication::{AuthenticationError, GuardedData};
 use crate::extractors::sequential_extractor::SeqHandler;
->>>>>>> dd1011ba
 
 pub mod documents;
 pub mod search;
@@ -89,18 +68,6 @@
     index_scheduler: GuardedData<ActionPolicy<{ actions::INDEXES_GET }>, Data<IndexScheduler>>,
     paginate: web::Query<Pagination>,
 ) -> Result<HttpResponse, ResponseError> {
-<<<<<<< HEAD
-    let search_rules = &data.filters().search_rules;
-    let indexes: Vec<_> = data.list_indexes().await?;
-    let nb_indexes = indexes.len();
-    let iter = indexes.into_iter().filter(|i| {
-        StarIndexType::from_str(&i.uid)
-            .map_or(false, |index| search_rules.is_index_authorized(&index))
-    });
-    let ret = paginate
-        .into_inner()
-        .auto_paginate_unsized(nb_indexes, iter);
-=======
     let search_rules = &index_scheduler.filters().search_rules;
     let indexes: Vec<_> = index_scheduler.indexes()?;
     let indexes = indexes
@@ -110,7 +77,6 @@
         .collect::<Result<Vec<_>, _>>()?;
 
     let ret = paginate.auto_paginate_sized(indexes.into_iter());
->>>>>>> dd1011ba
 
     debug!("returns: {:?}", ret);
     Ok(HttpResponse::Ok().json(ret))
@@ -129,20 +95,10 @@
     req: HttpRequest,
     analytics: web::Data<dyn Analytics>,
 ) -> Result<HttpResponse, ResponseError> {
-<<<<<<< HEAD
-    let IndexCreateRequest {
-        primary_key, uid, ..
-    } = body.into_inner();
-    let allow_index_creation = meilisearch
-        .filters()
-        .search_rules
-        .is_index_authorized(&StarIndexType::from_str(&uid).map_err(IndexResolverError::from)?);
-=======
     let IndexCreateRequest { primary_key, uid } = body.into_inner();
     let uid = IndexUid::try_from(uid)?.into_inner();
 
     let allow_index_creation = index_scheduler.filters().search_rules.is_index_authorized(&uid);
->>>>>>> dd1011ba
     if allow_index_creation {
         analytics.publish(
             "Index Created".to_string(),
