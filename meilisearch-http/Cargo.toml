--- conflicted
+++ resolved
@@ -17,27 +17,17 @@
 default = ["sentry"]
 
 [dependencies]
-<<<<<<< HEAD
-actix-cors = "0.2"
-actix-http = "1"
-actix-rt = "1"
-actix-service = "1.0.5"
-actix-web = { version = "2.0", features = ["rustls"] }
-actix-web-macros = "0.1"
-anyhow = "1.0"
-arc-swap = "0.4.7"
-async-raft = "0.5"
-async-stream = "0.3"
-bincode = "1.3.1"
-bytes = "0.5"
-=======
 actix-cors = "0.3"
 actix-http = "2"
 actix-rt = "1"
 actix-service = "1.0.6"
 actix-web = { version = "3", features = ["rustls"] }
 bytes = "0.5.4"
->>>>>>> f313de98
+anyhow = "1.0"
+arc-swap = "0.4.7"
+async-raft = "0.5"
+async-stream = "0.3"
+bincode = "1.3.1"
 chrono = { version = "0.4.11", features = ["serde"] }
 crossbeam-channel = "0.4.2"
 env_logger = "0.7.1"
@@ -50,25 +40,20 @@
 http = "0.1.19"
 indexmap = { version = "1.3.2", features = ["serde-1"] }
 log = "0.4.8"
-madness = { git = "https://github.com/MarinPostma/madness.git", branch = "master" }
+#madness = { git = "https://github.com/MarinPostma/madness.git", branch = "master" }
+madness = "0.1"
 main_error = "0.1.0"
 meilisearch-core = { path = "../meilisearch-core", version = "0.15.0" }
 meilisearch-error = { path = "../meilisearch-error", version = "0.15.0" }
 meilisearch-schema = { path = "../meilisearch-schema", version = "0.15.0" }
 meilisearch-tokenizer = {path = "../meilisearch-tokenizer", version = "0.15.0"}
 mime = "0.3.16"
-<<<<<<< HEAD
+reqwest = "0.10.8"
 prost = "0.6"
-rand = "0.7.3"
-regex = "1.3.6"
-reqwest = "0.10.8"
-rustls = "0.16.0"
-=======
 once_cell = "1.4.1"
 rand = "0.7.3"
 regex = "1.3.6"
 rustls = "0.18"
->>>>>>> f313de98
 serde = { version = "1.0.105", features = ["derive"] }
 serde_json = { version = "1.0.50", features = ["preserve_order"] }
 serde_qs = "0.5.2"
