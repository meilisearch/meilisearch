use core::fmt;
use std::borrow::Cow;
use std::cmp::min;
use std::collections::{BTreeMap, BTreeSet, HashSet};
use std::str::FromStr;
use std::sync::Arc;
use std::time::{Duration, Instant};

use deserr::Deserr;
use either::Either;
use index_scheduler::RoFeatures;
use indexmap::IndexMap;
use meilisearch_auth::IndexSearchRules;
use meilisearch_types::deserr::DeserrJsonError;
use meilisearch_types::error::deserr_codes::*;
use meilisearch_types::error::{Code, ResponseError};
use meilisearch_types::heed::RoTxn;
use meilisearch_types::index_uid::IndexUid;
use meilisearch_types::locales::Locale;
use meilisearch_types::milli::index::{self, SearchParameters};
use meilisearch_types::milli::score_details::{ScoreDetails, ScoringStrategy};
use meilisearch_types::milli::vector::parsed_vectors::ExplicitVectors;
use meilisearch_types::milli::vector::Embedder;
use meilisearch_types::milli::{
    FacetValueHit, InternalError, OrderBy, PatternMatch, SearchForFacetValues, TimeBudget,
};
use meilisearch_types::settings::DEFAULT_PAGINATION_MAX_TOTAL_HITS;
use meilisearch_types::{milli, Document};
use milli::tokenizer::{Language, TokenizerBuilder};
use milli::{
    AscDesc, FieldId, FieldsIdsMap, Filter, FormatOptions, Index, LocalizedAttributesRule,
    MarkerOptions, MatcherBuilder, SortError, TermsMatchingStrategy, DEFAULT_VALUES_PER_FACET,
};
use regex::Regex;
use serde::{Deserialize, Serialize};
use serde_json::{json, Map, Value};
#[cfg(test)]
mod mod_test;
use utoipa::ToSchema;

use crate::error::MeilisearchHttpError;

mod federated;
pub use federated::{
    perform_federated_search, FederatedSearch, FederatedSearchResult, Federation,
    FederationOptions, MergeFacets, PROXY_SEARCH_HEADER, PROXY_SEARCH_HEADER_VALUE,
};

mod ranking_rules;

// TODO: Adapt this type to support cropping
// { "_matchesPosition": { "overview": { first: false, highlighted: [[0,4,6,11,5,234,6,241,5]] } } }
// type MatchesPosition = BTreeMap<String, Vec<MatchBounds>>;

pub const DEFAULT_SEARCH_OFFSET: fn() -> usize = || 0;
pub const DEFAULT_SEARCH_LIMIT: fn() -> usize = || 20;
pub const DEFAULT_CROP_LENGTH: fn() -> usize = || 10;
pub const DEFAULT_CROP_MARKER: fn() -> String = || "…".to_string();
pub const DEFAULT_HIGHLIGHT_PRE_TAG: fn() -> String = || "<em>".to_string();
pub const DEFAULT_HIGHLIGHT_POST_TAG: fn() -> String = || "</em>".to_string();
pub const DEFAULT_SEMANTIC_RATIO: fn() -> SemanticRatio = || SemanticRatio(0.5);

#[derive(Clone, Default, PartialEq, Deserr, ToSchema)]
#[deserr(error = DeserrJsonError, rename_all = camelCase, deny_unknown_fields)]
pub struct SearchQuery {
    #[deserr(default, error = DeserrJsonError<InvalidSearchQ>)]
    pub q: Option<String>,
    #[deserr(default, error = DeserrJsonError<InvalidSearchVector>)]
    pub vector: Option<Vec<f32>>,
    #[deserr(default, error = DeserrJsonError<InvalidSearchHybridQuery>)]
    pub hybrid: Option<HybridQuery>,
    #[deserr(default = DEFAULT_SEARCH_OFFSET(), error = DeserrJsonError<InvalidSearchOffset>)]
    #[schema(default = DEFAULT_SEARCH_OFFSET)]
    pub offset: usize,
    #[deserr(default = DEFAULT_SEARCH_LIMIT(), error = DeserrJsonError<InvalidSearchLimit>)]
    #[schema(default = DEFAULT_SEARCH_LIMIT)]
    pub limit: usize,
    #[deserr(default, error = DeserrJsonError<InvalidSearchPage>)]
    pub page: Option<usize>,
    #[deserr(default, error = DeserrJsonError<InvalidSearchHitsPerPage>)]
    pub hits_per_page: Option<usize>,
    #[deserr(default, error = DeserrJsonError<InvalidSearchAttributesToRetrieve>)]
    pub attributes_to_retrieve: Option<BTreeSet<String>>,
    #[deserr(default, error = DeserrJsonError<InvalidSearchRetrieveVectors>)]
    pub retrieve_vectors: bool,
    #[deserr(default, error = DeserrJsonError<InvalidSearchAttributesToCrop>)]
    pub attributes_to_crop: Option<Vec<String>>,
    #[deserr(error = DeserrJsonError<InvalidSearchCropLength>, default = DEFAULT_CROP_LENGTH())]
    #[schema(default = DEFAULT_CROP_LENGTH)]
    pub crop_length: usize,
    #[deserr(default, error = DeserrJsonError<InvalidSearchAttributesToHighlight>)]
    pub attributes_to_highlight: Option<HashSet<String>>,
    #[deserr(default, error = DeserrJsonError<InvalidSearchShowMatchesPosition>)]
    pub show_matches_position: bool,
    #[deserr(default, error = DeserrJsonError<InvalidSearchShowRankingScore>)]
    pub show_ranking_score: bool,
    #[deserr(default, error = DeserrJsonError<InvalidSearchShowRankingScoreDetails>)]
    pub show_ranking_score_details: bool,
    #[deserr(default, error = DeserrJsonError<InvalidSearchFilter>)]
    pub filter: Option<Value>,
    #[deserr(default, error = DeserrJsonError<InvalidSearchSort>)]
    pub sort: Option<Vec<String>>,
    #[deserr(default, error = DeserrJsonError<InvalidSearchDistinct>)]
    pub distinct: Option<String>,
    #[deserr(default, error = DeserrJsonError<InvalidSearchFacets>)]
    pub facets: Option<Vec<String>>,
    #[deserr(error = DeserrJsonError<InvalidSearchHighlightPreTag>, default = DEFAULT_HIGHLIGHT_PRE_TAG())]
    #[schema(default = DEFAULT_HIGHLIGHT_PRE_TAG)]
    pub highlight_pre_tag: String,
    #[deserr(error = DeserrJsonError<InvalidSearchHighlightPostTag>, default = DEFAULT_HIGHLIGHT_POST_TAG())]
    #[schema(default = DEFAULT_HIGHLIGHT_POST_TAG)]
    pub highlight_post_tag: String,
    #[deserr(error = DeserrJsonError<InvalidSearchCropMarker>, default = DEFAULT_CROP_MARKER())]
    #[schema(default = DEFAULT_CROP_MARKER)]
    pub crop_marker: String,
    #[deserr(default, error = DeserrJsonError<InvalidSearchMatchingStrategy>)]
    pub matching_strategy: MatchingStrategy,
    #[deserr(default, error = DeserrJsonError<InvalidSearchAttributesToSearchOn>)]
    pub attributes_to_search_on: Option<Vec<String>>,
    #[deserr(default, error = DeserrJsonError<InvalidSearchRankingScoreThreshold>)]
    pub ranking_score_threshold: Option<RankingScoreThreshold>,
    #[deserr(default, error = DeserrJsonError<InvalidSearchLocales>)]
    pub locales: Option<Vec<Locale>>,
}

impl From<SearchParameters> for SearchQuery {
    fn from(parameters: SearchParameters) -> Self {
        let SearchParameters {
            hybrid,
            limit,
            sort,
            distinct,
            matching_strategy,
            attributes_to_search_on,
            ranking_score_threshold,
        } = parameters;

        SearchQuery {
            hybrid: hybrid.map(|index::HybridQuery { semantic_ratio, embedder }| HybridQuery {
                semantic_ratio: SemanticRatio::try_from(semantic_ratio)
                    .ok()
                    .unwrap_or_else(DEFAULT_SEMANTIC_RATIO),
                embedder,
            }),
            limit: limit.unwrap_or_else(DEFAULT_SEARCH_LIMIT),
            sort,
            distinct,
            matching_strategy: matching_strategy.map(MatchingStrategy::from).unwrap_or_default(),
            attributes_to_search_on,
            ranking_score_threshold: ranking_score_threshold.map(RankingScoreThreshold::from),
            q: None,
            vector: None,
            offset: DEFAULT_SEARCH_OFFSET(),
            page: None,
            hits_per_page: None,
            attributes_to_retrieve: None,
            retrieve_vectors: false,
            attributes_to_crop: None,
            crop_length: DEFAULT_CROP_LENGTH(),
            attributes_to_highlight: None,
            show_matches_position: false,
            show_ranking_score: false,
            show_ranking_score_details: false,
            filter: None,
            facets: None,
            highlight_pre_tag: DEFAULT_HIGHLIGHT_PRE_TAG(),
            highlight_post_tag: DEFAULT_HIGHLIGHT_POST_TAG(),
            crop_marker: DEFAULT_CROP_MARKER(),
            locales: None,
        }
    }
}

#[derive(Debug, Clone, Copy, PartialEq, Deserr, ToSchema, Serialize)]
#[deserr(try_from(f64) = TryFrom::try_from -> InvalidSearchRankingScoreThreshold)]
pub struct RankingScoreThreshold(f64);

impl std::convert::TryFrom<f64> for RankingScoreThreshold {
    type Error = InvalidSearchRankingScoreThreshold;

    fn try_from(f: f64) -> Result<Self, Self::Error> {
        // the suggested "fix" is: `!(0.0..=1.0).contains(&f)`` which is allegedly less readable
        #[allow(clippy::manual_range_contains)]
        if f > 1.0 || f < 0.0 {
            Err(InvalidSearchRankingScoreThreshold)
        } else {
            Ok(RankingScoreThreshold(f))
        }
    }
}

impl From<index::RankingScoreThreshold> for RankingScoreThreshold {
    fn from(threshold: index::RankingScoreThreshold) -> Self {
        let threshold = threshold.as_f64();
        assert!((0.0..=1.0).contains(&threshold));
        RankingScoreThreshold(threshold)
    }
}

#[derive(Debug, Clone, Copy, PartialEq, Deserr)]
#[deserr(try_from(f64) = TryFrom::try_from -> InvalidSimilarRankingScoreThreshold)]
pub struct RankingScoreThresholdSimilar(f64);

impl std::convert::TryFrom<f64> for RankingScoreThresholdSimilar {
    type Error = InvalidSimilarRankingScoreThreshold;

    fn try_from(f: f64) -> Result<Self, Self::Error> {
        // the suggested "fix" is: `!(0.0..=1.0).contains(&f)`` which is allegedly less readable
        #[allow(clippy::manual_range_contains)]
        if f > 1.0 || f < 0.0 {
            Err(InvalidSimilarRankingScoreThreshold)
        } else {
            Ok(Self(f))
        }
    }
}

// Since this structure is logged A LOT we're going to reduce the number of things it logs to the bare minimum.
// - Only what IS used, we know everything else is set to None so there is no need to print it
// - Re-order the most important field to debug first
impl fmt::Debug for SearchQuery {
    fn fmt(&self, f: &mut fmt::Formatter<'_>) -> fmt::Result {
        let Self {
            q,
            vector,
            hybrid,
            offset,
            limit,
            page,
            hits_per_page,
            attributes_to_retrieve,
            retrieve_vectors,
            attributes_to_crop,
            crop_length,
            attributes_to_highlight,
            show_matches_position,
            show_ranking_score,
            show_ranking_score_details,
            filter,
            sort,
            distinct,
            facets,
            highlight_pre_tag,
            highlight_post_tag,
            crop_marker,
            matching_strategy,
            attributes_to_search_on,
            ranking_score_threshold,
            locales,
        } = self;

        let mut debug = f.debug_struct("SearchQuery");

        // First, everything related to the number of documents to retrieve
        debug.field("limit", &limit).field("offset", &offset);
        if let Some(page) = page {
            debug.field("page", &page);
        }
        if let Some(hits_per_page) = hits_per_page {
            debug.field("hits_per_page", &hits_per_page);
        }

        // Then, everything related to the queries
        if let Some(q) = q {
            debug.field("q", &q);
        }
        if *retrieve_vectors {
            debug.field("retrieve_vectors", &retrieve_vectors);
        }
        if let Some(v) = vector {
            if v.len() < 10 {
                debug.field("vector", &v);
            } else {
                debug.field(
                    "vector",
                    &format!("[{}, {}, {}, ... {} dimensions]", v[0], v[1], v[2], v.len()),
                );
            }
        }
        if let Some(hybrid) = hybrid {
            debug.field("hybrid", &hybrid);
        }
        if let Some(attributes_to_search_on) = attributes_to_search_on {
            debug.field("attributes_to_search_on", &attributes_to_search_on);
        }
        if let Some(filter) = filter {
            debug.field("filter", &filter);
        }
        if let Some(sort) = sort {
            debug.field("sort", &sort);
        }
        if let Some(distinct) = distinct {
            debug.field("distinct", &distinct);
        }
        if let Some(facets) = facets {
            debug.field("facets", &facets);
        }
        debug.field("matching_strategy", &matching_strategy);

        // Then everything related to the formatting
        debug.field("crop_length", &crop_length);
        if *show_matches_position {
            debug.field("show_matches_position", show_matches_position);
        }
        if *show_ranking_score {
            debug.field("show_ranking_score", show_ranking_score);
        }
        if *show_ranking_score_details {
            debug.field("self.show_ranking_score_details", show_ranking_score_details);
        }
        debug.field("crop_length", &crop_length);
        if let Some(facets) = facets {
            debug.field("facets", &facets);
        }
        if let Some(attributes_to_retrieve) = attributes_to_retrieve {
            debug.field("attributes_to_retrieve", &attributes_to_retrieve);
        }
        if let Some(attributes_to_crop) = attributes_to_crop {
            debug.field("attributes_to_crop", &attributes_to_crop);
        }
        if let Some(attributes_to_highlight) = attributes_to_highlight {
            debug.field("attributes_to_highlight", &attributes_to_highlight);
        }
        debug.field("highlight_pre_tag", &highlight_pre_tag);
        debug.field("highlight_post_tag", &highlight_post_tag);
        debug.field("crop_marker", &crop_marker);
        if let Some(ranking_score_threshold) = ranking_score_threshold {
            debug.field("ranking_score_threshold", &ranking_score_threshold);
        }

        if let Some(locales) = locales {
            debug.field("locales", &locales);
        }

        debug.finish()
    }
}

#[derive(Debug, Clone, Default, PartialEq, Deserr, ToSchema, Serialize)]
#[deserr(error = DeserrJsonError<InvalidSearchHybridQuery>, rename_all = camelCase, deny_unknown_fields)]
#[serde(rename_all = "camelCase")]
pub struct HybridQuery {
    #[deserr(default, error = DeserrJsonError<InvalidSearchSemanticRatio>)]
    #[schema(default, value_type = f32)]
    #[serde(default)]
    pub semantic_ratio: SemanticRatio,
    #[deserr(error = DeserrJsonError<InvalidSearchEmbedder>)]
    pub embedder: String,
}

#[derive(Clone)]
pub enum SearchKind {
    KeywordOnly,
    SemanticOnly { embedder_name: String, embedder: Arc<Embedder>, quantized: bool },
    Hybrid { embedder_name: String, embedder: Arc<Embedder>, quantized: bool, semantic_ratio: f32 },
}

impl SearchKind {
    pub(crate) fn semantic(
        index_scheduler: &index_scheduler::IndexScheduler,
        index_uid: String,
        index: &Index,
        embedder_name: &str,
        vector_len: Option<usize>,
    ) -> Result<Self, ResponseError> {
        let (embedder_name, embedder, quantized) = Self::embedder(
            index_scheduler,
            index_uid,
            index,
            embedder_name,
            vector_len,
            Route::Search,
        )?;
        Ok(Self::SemanticOnly { embedder_name, embedder, quantized })
    }

    pub(crate) fn hybrid(
        index_scheduler: &index_scheduler::IndexScheduler,
        index_uid: String,
        index: &Index,
        embedder_name: &str,
        semantic_ratio: f32,
        vector_len: Option<usize>,
    ) -> Result<Self, ResponseError> {
        let (embedder_name, embedder, quantized) = Self::embedder(
            index_scheduler,
            index_uid,
            index,
            embedder_name,
            vector_len,
            Route::Search,
        )?;
        Ok(Self::Hybrid { embedder_name, embedder, quantized, semantic_ratio })
    }

    pub(crate) fn embedder(
        index_scheduler: &index_scheduler::IndexScheduler,
        index_uid: String,
        index: &Index,
        embedder_name: &str,
        vector_len: Option<usize>,
        route: Route,
    ) -> Result<(String, Arc<Embedder>, bool), ResponseError> {
        let rtxn = index.read_txn()?;
        let embedder_configs = index.embedding_configs(&rtxn)?;
        let embedders = index_scheduler.embedders(index_uid, embedder_configs)?;

        let (embedder, _, quantized) = embedders
            .get(embedder_name)
            .ok_or(match route {
                Route::Search | Route::MultiSearch => {
                    milli::UserError::InvalidSearchEmbedder(embedder_name.to_owned())
                }
                Route::Similar => {
                    milli::UserError::InvalidSimilarEmbedder(embedder_name.to_owned())
                }
            })
            .map_err(milli::Error::from)?;

        if let Some(vector_len) = vector_len {
            if vector_len != embedder.dimensions() {
                return Err(meilisearch_types::milli::Error::UserError(
                    meilisearch_types::milli::UserError::InvalidVectorDimensions {
                        expected: embedder.dimensions(),
                        found: vector_len,
                    },
                )
                .into());
            }
        }

        Ok((embedder_name.to_owned(), embedder, quantized))
    }
}

#[derive(Debug, Clone, Copy, PartialEq, Deserr, Serialize)]
#[deserr(try_from(f32) = TryFrom::try_from -> InvalidSearchSemanticRatio)]
pub struct SemanticRatio(f32);

impl Default for SemanticRatio {
    fn default() -> Self {
        DEFAULT_SEMANTIC_RATIO()
    }
}

impl std::convert::TryFrom<f32> for SemanticRatio {
    type Error = InvalidSearchSemanticRatio;

    fn try_from(f: f32) -> Result<Self, Self::Error> {
        // the suggested "fix" is: `!(0.0..=1.0).contains(&f)`` which is allegedly less readable
        #[allow(clippy::manual_range_contains)]
        if f > 1.0 || f < 0.0 {
            Err(InvalidSearchSemanticRatio)
        } else {
            Ok(SemanticRatio(f))
        }
    }
}

impl std::ops::Deref for SemanticRatio {
    type Target = f32;

    fn deref(&self) -> &Self::Target {
        &self.0
    }
}

impl SearchQuery {
    pub fn is_finite_pagination(&self) -> bool {
        self.page.or(self.hits_per_page).is_some()
    }
}

/// A `SearchQuery` + an index UID and optional FederationOptions.
// This struct contains the fields of `SearchQuery` inline.
// This is because neither deserr nor serde support `flatten` when using `deny_unknown_fields.
// The `From<SearchQueryWithIndex>` implementation ensures both structs remain up to date.
#[derive(Debug, Clone, Serialize, PartialEq, Deserr, ToSchema)]
#[deserr(error = DeserrJsonError, rename_all = camelCase, deny_unknown_fields)]
#[serde(rename_all = "camelCase")]
#[schema(rename_all = "camelCase")]
pub struct SearchQueryWithIndex {
    #[deserr(error = DeserrJsonError<InvalidIndexUid>, missing_field_error = DeserrJsonError::missing_index_uid)]
    pub index_uid: IndexUid,
    #[deserr(default, error = DeserrJsonError<InvalidSearchQ>)]
    pub q: Option<String>,
    #[deserr(default, error = DeserrJsonError<InvalidSearchQ>)]
    pub vector: Option<Vec<f32>>,
    #[deserr(default, error = DeserrJsonError<InvalidSearchHybridQuery>)]
    pub hybrid: Option<HybridQuery>,
    #[deserr(default, error = DeserrJsonError<InvalidSearchOffset>)]
    pub offset: Option<usize>,
    #[deserr(default, error = DeserrJsonError<InvalidSearchLimit>)]
    pub limit: Option<usize>,
    #[deserr(default, error = DeserrJsonError<InvalidSearchPage>)]
    pub page: Option<usize>,
    #[deserr(default, error = DeserrJsonError<InvalidSearchHitsPerPage>)]
    pub hits_per_page: Option<usize>,
    #[deserr(default, error = DeserrJsonError<InvalidSearchAttributesToRetrieve>)]
    pub attributes_to_retrieve: Option<BTreeSet<String>>,
    #[deserr(default, error = DeserrJsonError<InvalidSearchRetrieveVectors>)]
    pub retrieve_vectors: bool,
    #[deserr(default, error = DeserrJsonError<InvalidSearchAttributesToCrop>)]
    pub attributes_to_crop: Option<Vec<String>>,
    #[deserr(default, error = DeserrJsonError<InvalidSearchCropLength>, default = DEFAULT_CROP_LENGTH())]
    pub crop_length: usize,
    #[deserr(default, error = DeserrJsonError<InvalidSearchAttributesToHighlight>)]
    pub attributes_to_highlight: Option<HashSet<String>>,
    #[deserr(default, error = DeserrJsonError<InvalidSearchShowRankingScore>, default)]
    pub show_ranking_score: bool,
    #[deserr(default, error = DeserrJsonError<InvalidSearchShowRankingScoreDetails>, default)]
    pub show_ranking_score_details: bool,
    #[deserr(default, error = DeserrJsonError<InvalidSearchShowMatchesPosition>, default)]
    pub show_matches_position: bool,
    #[deserr(default, error = DeserrJsonError<InvalidSearchFilter>)]
    pub filter: Option<Value>,
    #[deserr(default, error = DeserrJsonError<InvalidSearchSort>)]
    pub sort: Option<Vec<String>>,
    #[deserr(default, error = DeserrJsonError<InvalidSearchDistinct>)]
    pub distinct: Option<String>,
    #[deserr(default, error = DeserrJsonError<InvalidSearchFacets>)]
    pub facets: Option<Vec<String>>,
    #[deserr(default, error = DeserrJsonError<InvalidSearchHighlightPreTag>, default = DEFAULT_HIGHLIGHT_PRE_TAG())]
    pub highlight_pre_tag: String,
    #[deserr(default, error = DeserrJsonError<InvalidSearchHighlightPostTag>, default = DEFAULT_HIGHLIGHT_POST_TAG())]
    pub highlight_post_tag: String,
    #[deserr(default, error = DeserrJsonError<InvalidSearchCropMarker>, default = DEFAULT_CROP_MARKER())]
    pub crop_marker: String,
    #[deserr(default, error = DeserrJsonError<InvalidSearchMatchingStrategy>, default)]
    pub matching_strategy: MatchingStrategy,
    #[deserr(default, error = DeserrJsonError<InvalidSearchAttributesToSearchOn>, default)]
    pub attributes_to_search_on: Option<Vec<String>>,
    #[deserr(default, error = DeserrJsonError<InvalidSearchRankingScoreThreshold>, default)]
    pub ranking_score_threshold: Option<RankingScoreThreshold>,
    #[deserr(default, error = DeserrJsonError<InvalidSearchLocales>, default)]
    pub locales: Option<Vec<Locale>>,

    #[deserr(default)]
    pub federation_options: Option<FederationOptions>,
}

impl SearchQueryWithIndex {
    pub fn has_pagination(&self) -> Option<&'static str> {
        if self.offset.is_some() {
            Some("offset")
        } else if self.limit.is_some() {
            Some("limit")
        } else if self.page.is_some() {
            Some("page")
        } else if self.hits_per_page.is_some() {
            Some("hitsPerPage")
        } else {
            None
        }
    }

    pub fn has_facets(&self) -> Option<&[String]> {
        self.facets.as_deref().filter(|v| !v.is_empty())
    }

    pub fn from_index_query_federation(
        index_uid: IndexUid,
        query: SearchQuery,
        federation_options: Option<FederationOptions>,
    ) -> Self {
        let SearchQuery {
            q,
            vector,
            hybrid,
            offset,
            limit,
            page,
            hits_per_page,
            attributes_to_retrieve,
            retrieve_vectors,
            attributes_to_crop,
            crop_length,
            attributes_to_highlight,
            show_matches_position,
            show_ranking_score,
            show_ranking_score_details,
            filter,
            sort,
            distinct,
            facets,
            highlight_pre_tag,
            highlight_post_tag,
            crop_marker,
            matching_strategy,
            attributes_to_search_on,
            ranking_score_threshold,
            locales,
        } = query;

        SearchQueryWithIndex {
            index_uid,
            q,
            vector,
            hybrid,
            offset: if offset == DEFAULT_SEARCH_OFFSET() { None } else { Some(offset) },
            limit: if limit == DEFAULT_SEARCH_LIMIT() { None } else { Some(limit) },
            page,
            hits_per_page,
            attributes_to_retrieve,
            retrieve_vectors,
            attributes_to_crop,
            crop_length,
            attributes_to_highlight,
            show_ranking_score,
            show_ranking_score_details,
            show_matches_position,
            filter,
            sort,
            distinct,
            facets,
            highlight_pre_tag,
            highlight_post_tag,
            crop_marker,
            matching_strategy,
            attributes_to_search_on,
            ranking_score_threshold,
            locales,
            federation_options,
        }
    }

    pub fn into_index_query_federation(self) -> (IndexUid, SearchQuery, Option<FederationOptions>) {
        let SearchQueryWithIndex {
            index_uid,
            federation_options,
            q,
            vector,
            offset,
            limit,
            page,
            hits_per_page,
            attributes_to_retrieve,
            retrieve_vectors,
            attributes_to_crop,
            crop_length,
            attributes_to_highlight,
            show_ranking_score,
            show_ranking_score_details,
            show_matches_position,
            filter,
            sort,
            distinct,
            facets,
            highlight_pre_tag,
            highlight_post_tag,
            crop_marker,
            matching_strategy,
            attributes_to_search_on,
            hybrid,
            ranking_score_threshold,
            locales,
        } = self;
        (
            index_uid,
            SearchQuery {
                q,
                vector,
                offset: offset.unwrap_or(DEFAULT_SEARCH_OFFSET()),
                limit: limit.unwrap_or(DEFAULT_SEARCH_LIMIT()),
                page,
                hits_per_page,
                attributes_to_retrieve,
                retrieve_vectors,
                attributes_to_crop,
                crop_length,
                attributes_to_highlight,
                show_ranking_score,
                show_ranking_score_details,
                show_matches_position,
                filter,
                sort,
                distinct,
                facets,
                highlight_pre_tag,
                highlight_post_tag,
                crop_marker,
                matching_strategy,
                attributes_to_search_on,
                hybrid,
                ranking_score_threshold,
                locales,
                // do not use ..Default::default() here,
                // rather add any missing field from `SearchQuery` to `SearchQueryWithIndex`
            },
            federation_options,
        )
    }
}

#[derive(Debug, Clone, PartialEq, Deserr, ToSchema)]
#[deserr(error = DeserrJsonError, rename_all = camelCase, deny_unknown_fields)]
pub struct SimilarQuery {
    #[deserr(error = DeserrJsonError<InvalidSimilarId>)]
    #[schema(value_type = String)]
    pub id: serde_json::Value,
    #[deserr(default = DEFAULT_SEARCH_OFFSET(), error = DeserrJsonError<InvalidSimilarOffset>)]
    pub offset: usize,
    #[deserr(default = DEFAULT_SEARCH_LIMIT(), error = DeserrJsonError<InvalidSimilarLimit>)]
    pub limit: usize,
    #[deserr(default, error = DeserrJsonError<InvalidSimilarFilter>)]
    pub filter: Option<Value>,
    #[deserr(error = DeserrJsonError<InvalidSimilarEmbedder>)]
    pub embedder: String,
    #[deserr(default, error = DeserrJsonError<InvalidSimilarAttributesToRetrieve>)]
    pub attributes_to_retrieve: Option<BTreeSet<String>>,
    #[deserr(default, error = DeserrJsonError<InvalidSimilarRetrieveVectors>)]
    pub retrieve_vectors: bool,
    #[deserr(default, error = DeserrJsonError<InvalidSimilarShowRankingScore>, default)]
    pub show_ranking_score: bool,
    #[deserr(default, error = DeserrJsonError<InvalidSimilarShowRankingScoreDetails>, default)]
    pub show_ranking_score_details: bool,
    #[deserr(default, error = DeserrJsonError<InvalidSimilarRankingScoreThreshold>, default)]
    #[schema(value_type = f64)]
    pub ranking_score_threshold: Option<RankingScoreThresholdSimilar>,
}

#[derive(Debug, Clone, PartialEq)]
pub struct ExternalDocumentId(String);

impl AsRef<str> for ExternalDocumentId {
    fn as_ref(&self) -> &str {
        &self.0
    }
}

impl ExternalDocumentId {
    pub fn into_inner(self) -> String {
        self.0
    }
}

impl TryFrom<String> for ExternalDocumentId {
    type Error = milli::UserError;

    fn try_from(value: String) -> Result<Self, Self::Error> {
        serde_json::Value::String(value).try_into()
    }
}

impl TryFrom<Value> for ExternalDocumentId {
    type Error = milli::UserError;

    fn try_from(value: Value) -> Result<Self, Self::Error> {
        Ok(Self(milli::documents::validate_document_id_value(value)?))
    }
}

#[derive(Debug, Copy, Clone, PartialEq, Eq, Deserr, ToSchema, Serialize)]
#[deserr(rename_all = camelCase)]
#[serde(rename_all = "camelCase")]
pub enum MatchingStrategy {
    /// Remove query words from last to first
    Last,
    /// All query words are mandatory
    All,
    /// Remove query words from the most frequent to the least
    Frequency,
}

impl Default for MatchingStrategy {
    fn default() -> Self {
        Self::Last
    }
}

impl From<MatchingStrategy> for TermsMatchingStrategy {
    fn from(other: MatchingStrategy) -> Self {
        match other {
            MatchingStrategy::Last => Self::Last,
            MatchingStrategy::All => Self::All,
            MatchingStrategy::Frequency => Self::Frequency,
        }
    }
}

impl From<index::MatchingStrategy> for MatchingStrategy {
    fn from(other: index::MatchingStrategy) -> Self {
        match other {
            index::MatchingStrategy::Last => Self::Last,
            index::MatchingStrategy::All => Self::All,
            index::MatchingStrategy::Frequency => Self::Frequency,
        }
    }
}

#[derive(Debug, Default, Clone, PartialEq, Eq, Deserr)]
#[deserr(rename_all = camelCase)]
pub enum FacetValuesSort {
    /// Facet values are sorted in alphabetical order, ascending from A to Z.
    #[default]
    Alpha,
    /// Facet values are sorted by decreasing count.
    /// The count is the number of records containing this facet value in the results of the query.
    Count,
}

impl From<FacetValuesSort> for OrderBy {
    fn from(val: FacetValuesSort) -> Self {
        match val {
            FacetValuesSort::Alpha => OrderBy::Lexicographic,
            FacetValuesSort::Count => OrderBy::Count,
        }
    }
}

#[derive(Debug, Clone, Serialize, Deserialize, PartialEq, ToSchema)]
pub struct SearchHit {
    #[serde(flatten)]
    #[schema(additional_properties, inline, value_type = HashMap<String, Value>)]
    pub document: Document,
    #[serde(default, rename = "_formatted", skip_serializing_if = "Option::is_none")]
    #[schema(additional_properties, value_type = HashMap<String, Value>)]
    pub formatted: Option<Document>,
    #[serde(default, rename = "_rankingScore", skip_serializing_if = "Option::is_none")]
    pub ranking_score: Option<f64>,
    #[serde(default, rename = "_rankingScoreDetails", skip_serializing_if = "Option::is_none")]
    pub ranking_score_details: Option<serde_json::Map<String, serde_json::Value>>,
}

#[derive(Serialize, Clone, PartialEq, ToSchema)]
#[serde(rename_all = "camelCase")]
#[schema(rename_all = "camelCase")]
pub struct SearchResult {
    pub hits: Vec<SearchHit>,
    pub query: String,
    pub processing_time_ms: u128,
    #[serde(flatten)]
    pub hits_info: HitsInfo,
    #[serde(skip_serializing_if = "Option::is_none")]
    #[schema(value_type = Option<BTreeMap<String, Value>>)]
    pub facet_distribution: Option<BTreeMap<String, IndexMap<String, u64>>>,
    #[serde(skip_serializing_if = "Option::is_none")]
    pub facet_stats: Option<BTreeMap<String, FacetStats>>,

    #[serde(skip_serializing_if = "Option::is_none")]
    pub semantic_hit_count: Option<u32>,

    // These fields are only used for analytics purposes
    #[serde(skip)]
    pub degraded: bool,
    #[serde(skip)]
    pub used_negative_operator: bool,
}

impl fmt::Debug for SearchResult {
    fn fmt(&self, f: &mut fmt::Formatter<'_>) -> fmt::Result {
        let SearchResult {
            hits,
            query,
            processing_time_ms,
            hits_info,
            facet_distribution,
            facet_stats,
            semantic_hit_count,
            degraded,
            used_negative_operator,
        } = self;

        let mut debug = f.debug_struct("SearchResult");
        // The most important thing when looking at a search result is the time it took to process
        debug.field("processing_time_ms", &processing_time_ms);
        debug.field("hits", &format!("[{} hits returned]", hits.len()));
        debug.field("query", &query);
        debug.field("hits_info", &hits_info);
        if *used_negative_operator {
            debug.field("used_negative_operator", used_negative_operator);
        }
        if *degraded {
            debug.field("degraded", degraded);
        }
        if let Some(facet_distribution) = facet_distribution {
            debug.field("facet_distribution", &facet_distribution);
        }
        if let Some(facet_stats) = facet_stats {
            debug.field("facet_stats", &facet_stats);
        }
        if let Some(semantic_hit_count) = semantic_hit_count {
            debug.field("semantic_hit_count", &semantic_hit_count);
        }

        debug.finish()
    }
}

#[derive(Serialize, Debug, Clone, PartialEq, ToSchema)]
#[serde(rename_all = "camelCase")]
pub struct SimilarResult {
    pub hits: Vec<SearchHit>,
    pub id: String,
    pub processing_time_ms: u128,
    #[serde(flatten)]
    pub hits_info: HitsInfo,
}

#[derive(Serialize, Debug, Clone, PartialEq, ToSchema)]
#[serde(rename_all = "camelCase")]
#[schema(rename_all = "camelCase")]
pub struct SearchResultWithIndex {
    pub index_uid: String,
    #[serde(flatten)]
    pub result: SearchResult,
}

#[derive(Serialize, Deserialize, Debug, Clone, PartialEq, Eq, ToSchema)]
#[serde(untagged)]
pub enum HitsInfo {
    #[serde(rename_all = "camelCase")]
    #[schema(rename_all = "camelCase")]
    Pagination { hits_per_page: usize, page: usize, total_pages: usize, total_hits: usize },
    #[serde(rename_all = "camelCase")]
    #[schema(rename_all = "camelCase")]
    OffsetLimit { limit: usize, offset: usize, estimated_total_hits: usize },
}

#[derive(Serialize, Deserialize, Debug, Clone, PartialEq, ToSchema)]
pub struct FacetStats {
    pub min: f64,
    pub max: f64,
}

#[derive(Serialize, Debug, Clone, PartialEq)]
#[serde(rename_all = "camelCase")]
pub struct FacetSearchResult {
    pub facet_hits: Vec<FacetValueHit>,
    pub facet_query: Option<String>,
    pub processing_time_ms: u128,
}

/// Incorporate search rules in search query
pub fn add_search_rules(filter: &mut Option<Value>, rules: IndexSearchRules) {
    *filter = match (filter.take(), rules.filter) {
        (None, rules_filter) => rules_filter,
        (filter, None) => filter,
        (Some(filter), Some(rules_filter)) => {
            let filter = match filter {
                Value::Array(filter) => filter,
                filter => vec![filter],
            };
            let rules_filter = match rules_filter {
                Value::Array(rules_filter) => rules_filter,
                rules_filter => vec![rules_filter],
            };

            Some(Value::Array([filter, rules_filter].concat()))
        }
    }
}

pub fn prepare_search<'t>(
    index: &'t Index,
    rtxn: &'t RoTxn,
    query: &'t SearchQuery,
    search_kind: &SearchKind,
    time_budget: TimeBudget,
    features: RoFeatures,
) -> Result<(milli::Search<'t>, bool, usize, usize), ResponseError> {
    let mut search = index.search(rtxn);
    search.time_budget(time_budget);
    if let Some(ranking_score_threshold) = query.ranking_score_threshold {
        search.ranking_score_threshold(ranking_score_threshold.0);
    }

    if let Some(distinct) = &query.distinct {
        search.distinct(distinct.clone());
    }

    match search_kind {
        SearchKind::KeywordOnly => {
            if let Some(q) = &query.q {
                search.query(q);
            }
        }
        SearchKind::SemanticOnly { embedder_name, embedder, quantized } => {
            let vector = match query.vector.clone() {
                Some(vector) => vector,
                None => {
                    let span = tracing::trace_span!(target: "search::vector", "embed_one");
                    let _entered = span.enter();

                    let deadline = std::time::Instant::now() + std::time::Duration::from_secs(10);

                    embedder
                        .embed_search(query.q.as_ref().unwrap(), Some(deadline))
                        .map_err(milli::vector::Error::from)
                        .map_err(milli::Error::from)?
                }
            };

            search.semantic(embedder_name.clone(), embedder.clone(), *quantized, Some(vector));
        }
        SearchKind::Hybrid { embedder_name, embedder, quantized, semantic_ratio: _ } => {
            if let Some(q) = &query.q {
                search.query(q);
            }
            // will be embedded in hybrid search if necessary
            search.semantic(
                embedder_name.clone(),
                embedder.clone(),
                *quantized,
                query.vector.clone(),
            );
        }
    }

    if let Some(ref searchable) = query.attributes_to_search_on {
        search.searchable_attributes(searchable);
    }

    let is_finite_pagination = query.is_finite_pagination();
    search.terms_matching_strategy(query.matching_strategy.into());

    let max_total_hits = index
        .pagination_max_total_hits(rtxn)
        .map_err(milli::Error::from)?
        .map(|x| x as usize)
        .unwrap_or(DEFAULT_PAGINATION_MAX_TOTAL_HITS);

    search.exhaustive_number_hits(is_finite_pagination);
    search.scoring_strategy(
        if query.show_ranking_score
            || query.show_ranking_score_details
            || query.ranking_score_threshold.is_some()
        {
            ScoringStrategy::Detailed
        } else {
            ScoringStrategy::Skip
        },
    );

    // compute the offset on the limit depending on the pagination mode.
    let (offset, limit) = if is_finite_pagination {
        let limit = query.hits_per_page.unwrap_or_else(DEFAULT_SEARCH_LIMIT);
        let page = query.page.unwrap_or(1);

        // page 0 gives a limit of 0 forcing Meilisearch to return no document.
        page.checked_sub(1).map_or((0, 0), |p| (limit * p, limit))
    } else {
        (query.offset, query.limit)
    };

    // Make sure that a user can't get more documents than the hard limit,
    // we align that on the offset too.
    let offset = min(offset, max_total_hits);
    let limit = min(limit, max_total_hits.saturating_sub(offset));

    search.offset(offset);
    search.limit(limit);

    if let Some(ref filter) = query.filter {
        if let Some(facets) = parse_filter(filter, Code::InvalidSearchFilter, features)? {
            search.filter(facets);
        }
    }

    if let Some(ref sort) = query.sort {
        let sort = match sort.iter().map(|s| AscDesc::from_str(s)).collect() {
            Ok(sorts) => sorts,
            Err(asc_desc_error) => {
                return Err(milli::Error::from(SortError::from(asc_desc_error)).into())
            }
        };

        search.sort_criteria(sort);
    }

    if let Some(ref locales) = query.locales {
        search.locales(locales.iter().copied().map(Into::into).collect());
    }

    Ok((search, is_finite_pagination, max_total_hits, offset))
}

pub fn perform_search(
    index_uid: String,
    index: &Index,
    query: SearchQuery,
    search_kind: SearchKind,
    retrieve_vectors: RetrieveVectors,
    features: RoFeatures,
) -> Result<SearchResult, ResponseError> {
    let before_search = Instant::now();
    let rtxn = index.read_txn()?;
    let time_budget = match index.search_cutoff(&rtxn)? {
        Some(cutoff) => TimeBudget::new(Duration::from_millis(cutoff)),
        None => TimeBudget::default(),
    };

    let (search, is_finite_pagination, max_total_hits, offset) =
        prepare_search(index, &rtxn, &query, &search_kind, time_budget, features)?;

    let (
        milli::SearchResult {
            documents_ids,
            matching_words,
            candidates,
            document_scores,
            degraded,
            used_negative_operator,
        },
        semantic_hit_count,
    ) = search_from_kind(index_uid, search_kind, search)?;

    let SearchQuery {
        q,
        limit,
        page,
        hits_per_page,
        attributes_to_retrieve,
        // use the enum passed as parameter
        retrieve_vectors: _,
        attributes_to_crop,
        crop_length,
        attributes_to_highlight,
        show_matches_position,
        show_ranking_score,
        show_ranking_score_details,
        sort,
        facets,
        highlight_pre_tag,
        highlight_post_tag,
        crop_marker,
        locales,
        // already used in prepare_search
        vector: _,
        hybrid: _,
        offset: _,
        ranking_score_threshold: _,
        matching_strategy: _,
        attributes_to_search_on: _,
        filter: _,
        distinct: _,
    } = query;

    let format = AttributesFormat {
        attributes_to_retrieve,
        retrieve_vectors,
        attributes_to_highlight,
        attributes_to_crop,
        crop_length,
        crop_marker,
        highlight_pre_tag,
        highlight_post_tag,
        show_matches_position,
        sort,
        show_ranking_score,
        show_ranking_score_details,
        locales: locales.map(|l| l.iter().copied().map(Into::into).collect()),
    };

    let documents = make_hits(
        index,
        &rtxn,
        format,
        matching_words,
        documents_ids.iter().copied().zip(document_scores.iter()),
    )?;

    let number_of_hits = min(candidates.len() as usize, max_total_hits);
    let hits_info = if is_finite_pagination {
        let hits_per_page = hits_per_page.unwrap_or_else(DEFAULT_SEARCH_LIMIT);
        // If hit_per_page is 0, then pages can't be computed and so we respond 0.
        let total_pages = (number_of_hits + hits_per_page.saturating_sub(1))
            .checked_div(hits_per_page)
            .unwrap_or(0);

        HitsInfo::Pagination {
            hits_per_page,
            page: page.unwrap_or(1),
            total_pages,
            total_hits: number_of_hits,
        }
    } else {
        HitsInfo::OffsetLimit { limit, offset, estimated_total_hits: number_of_hits }
    };

    let (facet_distribution, facet_stats) = facets
        .map(move |facets| {
            compute_facet_distribution_stats(&facets, index, &rtxn, candidates, Route::Search)
        })
        .transpose()?
        .map(|ComputedFacets { distribution, stats }| (distribution, stats))
        .unzip();

    let result = SearchResult {
        hits: documents,
        hits_info,
        query: q.unwrap_or_default(),
        processing_time_ms: before_search.elapsed().as_millis(),
        facet_distribution,
        facet_stats,
        degraded,
        used_negative_operator,
        semantic_hit_count,
    };
    Ok(result)
}

#[derive(Debug, Clone, Default, Serialize, Deserialize, ToSchema)]
pub struct ComputedFacets {
    #[schema(value_type = BTreeMap<String, BTreeMap<String, u64>>)]
    pub distribution: BTreeMap<String, IndexMap<String, u64>>,
    pub stats: BTreeMap<String, FacetStats>,
}

pub enum Route {
    Search,
    MultiSearch,
    Similar,
}

fn compute_facet_distribution_stats<S: AsRef<str>>(
    facets: &[S],
    index: &Index,
    rtxn: &RoTxn,
    candidates: roaring::RoaringBitmap,
    route: Route,
) -> Result<ComputedFacets, ResponseError> {
    let mut facet_distribution = index.facets_distribution(rtxn);

    let max_values_by_facet = index
        .max_values_per_facet(rtxn)
        .map_err(milli::Error::from)?
        .map(|x| x as usize)
        .unwrap_or(DEFAULT_VALUES_PER_FACET);

    facet_distribution.max_values_per_facet(max_values_by_facet);

    let sort_facet_values_by = index.sort_facet_values_by(rtxn).map_err(milli::Error::from)?;

    // add specific facet if there is no placeholder
    if facets.iter().all(|f| f.as_ref() != "*") {
        let fields: Vec<_> =
            facets.iter().map(|n| (n, sort_facet_values_by.get(n.as_ref()))).collect();
        facet_distribution.facets(fields);
    }

    let distribution = facet_distribution
        .candidates(candidates)
        .default_order_by(sort_facet_values_by.get("*"))
        .execute()
        .map_err(|error| match (error, route) {
            (
                error @ milli::Error::UserError(milli::UserError::InvalidFacetsDistribution {
                    ..
                }),
                Route::MultiSearch,
            ) => ResponseError::from_msg(error.to_string(), Code::InvalidMultiSearchFacets),
            (error, _) => error.into(),
        })?;
    let stats = facet_distribution.compute_stats()?;
    let stats = stats.into_iter().map(|(k, (min, max))| (k, FacetStats { min, max })).collect();
    Ok(ComputedFacets { distribution, stats })
}

pub fn search_from_kind(
    index_uid: String,
    search_kind: SearchKind,
    search: milli::Search<'_>,
) -> Result<(milli::SearchResult, Option<u32>), MeilisearchHttpError> {
    let (milli_result, semantic_hit_count) = match &search_kind {
        SearchKind::KeywordOnly => {
            let results = search
                .execute()
                .map_err(|e| MeilisearchHttpError::from_milli(e, Some(index_uid.to_string())))?;
            (results, None)
        }
        SearchKind::SemanticOnly { .. } => {
            let results = search
                .execute()
                .map_err(|e| MeilisearchHttpError::from_milli(e, Some(index_uid.to_string())))?;
            let semantic_hit_count = results.document_scores.len() as u32;
            (results, Some(semantic_hit_count))
        }
        SearchKind::Hybrid { semantic_ratio, .. } => search
            .execute_hybrid(*semantic_ratio)
            .map_err(|e| MeilisearchHttpError::from_milli(e, Some(index_uid)))?,
    };
    Ok((milli_result, semantic_hit_count))
}

struct AttributesFormat {
    attributes_to_retrieve: Option<BTreeSet<String>>,
    retrieve_vectors: RetrieveVectors,
    attributes_to_highlight: Option<HashSet<String>>,
    attributes_to_crop: Option<Vec<String>>,
    crop_length: usize,
    crop_marker: String,
    highlight_pre_tag: String,
    highlight_post_tag: String,
    // TODO: Might want to rename this to signify that this will not yield _formatted anymore, only positions
    show_matches_position: bool,
    sort: Option<Vec<String>>,
    show_ranking_score: bool,
    show_ranking_score_details: bool,
    locales: Option<Vec<Language>>,
}

#[derive(Debug, Clone, Copy)]
pub enum RetrieveVectors {
    /// Remove the `_vectors` field
    ///
    /// this is the behavior when the vectorStore feature is enabled, and `retrieveVectors` is `false`
    Hide,
    /// Retrieve vectors from the DB and merge them into the `_vectors` field
    ///
    /// this is the behavior when the vectorStore feature is enabled, and `retrieveVectors` is `true`
    Retrieve,
}

impl RetrieveVectors {
    pub fn new(retrieve_vector: bool) -> Self {
        if retrieve_vector {
            Self::Retrieve
        } else {
            Self::Hide
        }
    }

    pub fn should_retrieve(&self) -> bool {
        matches!(self, Self::Retrieve)
    }
}

struct HitMaker<'a> {
    index: &'a Index,
    rtxn: &'a RoTxn<'a>,
    fields_ids_map: FieldsIdsMap,
    displayed_ids: BTreeSet<FieldId>,
    vectors_fid: Option<FieldId>,
    retrieve_vectors: RetrieveVectors,
    to_retrieve_ids: BTreeSet<FieldId>,
<<<<<<< HEAD
    embedding_configs: Vec<milli::index::IndexEmbeddingConfig>,
    matcher_builder: MatcherBuilder<'a>,
=======
    embedding_configs: Vec<index::IndexEmbeddingConfig>,
    formatter_builder: MatcherBuilder<'a>,
>>>>>>> fc6cc807
    formatted_options: BTreeMap<FieldId, FormatOptions>,
    show_ranking_score: bool,
    show_ranking_score_details: bool,
    sort: Option<Vec<String>>,
    show_matches_position: bool,
    locales: Option<Vec<Language>>,
}

impl<'a> HitMaker<'a> {
    pub fn tokenizer<'b>(
        dictionary: Option<&'b [&'b str]>,
        separators: Option<&'b [&'b str]>,
    ) -> milli::tokenizer::Tokenizer<'b> {
        let mut tokenizer_builder = TokenizerBuilder::default();
        tokenizer_builder.create_char_map(true);

        if let Some(separators) = separators {
            tokenizer_builder.separators(separators);
        }

        if let Some(dictionary) = dictionary {
            tokenizer_builder.words_dict(dictionary);
        }

        tokenizer_builder.into_tokenizer()
    }

    pub fn new(
        matching_words: milli::MatchingWords,
        tokenizer: milli::tokenizer::Tokenizer<'a>,
        attr_fmt: AttributesFormat,
        index: &'a Index,
        rtxn: &'a RoTxn<'a>,
    ) -> milli::Result<Self> {
        let AttributesFormat { highlight_pre_tag, highlight_post_tag, crop_marker, .. } = attr_fmt;

        let matcher_builder = MatcherBuilder::new(
            matching_words,
            tokenizer,
            MarkerOptions { highlight_pre_tag, highlight_post_tag, crop_marker },
        );

        let fields_ids_map = index.fields_ids_map(rtxn)?;
        let displayed_ids = index
            .displayed_fields_ids(rtxn)?
            .map(|fields| fields.into_iter().collect::<BTreeSet<_>>());

        let vectors_fid = fields_ids_map.id(milli::constants::RESERVED_VECTORS_FIELD_NAME);

        let vectors_is_hidden = match (&displayed_ids, vectors_fid) {
            // displayed_ids is a wildcard, so `_vectors` can be displayed regardless of its fid
            (None, _) => false,
            // vectors has no fid, so check its explicit name
            (Some(_), None) => {
                // unwrap as otherwise we'd go to the first one
                let displayed_names = index.displayed_fields(rtxn)?.unwrap();
                !displayed_names.contains(&milli::constants::RESERVED_VECTORS_FIELD_NAME)
            }
            // displayed_ids is a finite list, so hide if `_vectors` is not part of it
            (Some(map), Some(vectors_fid)) => map.contains(&vectors_fid),
        };

        let displayed_ids =
            displayed_ids.unwrap_or_else(|| fields_ids_map.iter().map(|(id, _)| id).collect());

        let retrieve_vectors = if let RetrieveVectors::Retrieve = attr_fmt.retrieve_vectors {
            if vectors_is_hidden {
                RetrieveVectors::Hide
            } else {
                RetrieveVectors::Retrieve
            }
        } else {
            attr_fmt.retrieve_vectors
        };

        let fids = |attrs: &BTreeSet<String>| {
            let mut ids = BTreeSet::new();
            for attr in attrs {
                if attr == "*" {
                    ids.clone_from(&displayed_ids);
                    break;
                }

                if let Some(id) = fields_ids_map.id(attr) {
                    ids.insert(id);
                }
            }
            ids
        };
        let to_retrieve_ids: BTreeSet<_> = attr_fmt
            .attributes_to_retrieve
            .as_ref()
            .map(fids)
            .unwrap_or_else(|| displayed_ids.clone())
            .intersection(&displayed_ids)
            .cloned()
            .collect();

        let attr_to_highlight = attr_fmt.attributes_to_highlight.unwrap_or_default();
        let attr_to_crop = attr_fmt.attributes_to_crop.unwrap_or_default();
        let formatted_options = compute_formatted_options(
            &attr_to_highlight,
            &attr_to_crop,
            attr_fmt.crop_length,
            &to_retrieve_ids,
            &fields_ids_map,
            &displayed_ids,
        );

        let embedding_configs = index.embedding_configs(rtxn)?;

        Ok(Self {
            index,
            rtxn,
            fields_ids_map,
            displayed_ids,
            vectors_fid,
            retrieve_vectors,
            to_retrieve_ids,
            embedding_configs,
            matcher_builder,
            formatted_options,
            show_ranking_score: attr_fmt.show_ranking_score,
            show_ranking_score_details: attr_fmt.show_ranking_score_details,
            show_matches_position: attr_fmt.show_matches_position,
            sort: attr_fmt.sort,
            locales: attr_fmt.locales,
        })
    }

    fn make_document(&self, obkv: &obkv::KvReaderU16) -> milli::Result<Document> {
        let mut document = serde_json::Map::new();

        // recreate JSON with appropriate attributes
        for (key, value) in obkv.iter() {
            if self.vectors_fid.is_some_and(|vectors_fid| vectors_fid == key) {
                // (vectors aren't considered in `displayedAttributes` and `attributesToRetrieve`, but rather with `retrieveVectors`)
                if !self.retrieve_vectors.should_retrieve() {
                    continue;
                }
            } else if !self.to_retrieve_ids.contains(&key) || !self.displayed_ids.contains(&key) {
                // https://www.meilisearch.com/docs/reference/api/settings#displayed-attributes
                // https://www.meilisearch.com/docs/reference/api/search#attributes-to-retrieve
                continue;
            }

            let value = serde_json::from_slice(value).map_err(InternalError::SerdeJson)?;
            let key = self.fields_ids_map.name(key).expect("Missing field name").to_string();

            document.insert(key, value);
        }

        Ok(document)
    }

    pub fn make_hit(&self, id: u32, score: &[ScoreDetails]) -> milli::Result<SearchHit> {
        let obkv = self.index.document(self.rtxn, id)?;

        let mut document = self.make_document(obkv)?;

        if self.retrieve_vectors.should_retrieve() {
            #[allow(clippy::manual_unwrap_or_default)]
            let mut vectors = match document.remove("_vectors") {
                Some(Value::Object(map)) => map,
                _ => Default::default(),
            };

            for (name, vector) in self.index.embeddings(self.rtxn, id)? {
                let user_provided = self
                    .embedding_configs
                    .iter()
                    .find(|conf| conf.name == name)
                    .is_some_and(|conf| conf.user_provided.contains(id));
                let embeddings =
                    ExplicitVectors { embeddings: Some(vector.into()), regenerate: !user_provided };

                vectors.insert(
                    name,
                    serde_json::to_value(embeddings).map_err(InternalError::SerdeJson)?,
                );
            }
            document.insert("_vectors".into(), vectors.into());
        }

        let localized_attributes =
            self.index.localized_attributes_rules(self.rtxn)?.unwrap_or_default();

        let formatted = format_fields(
            &mut document,
            &self.fields_ids_map,
            &self.matcher_builder,
            &self.formatted_options,
            self.show_matches_position,
            &self.displayed_ids,
            self.locales.as_deref(),
            &localized_attributes,
        )?;

        if let Some(sort) = self.sort.as_ref() {
            insert_geo_distance(sort, &mut document);
        }

        let ranking_score =
            self.show_ranking_score.then(|| ScoreDetails::global_score(score.iter()));
        let ranking_score_details =
            self.show_ranking_score_details.then(|| ScoreDetails::to_json_map(score.iter()));

        let hit = SearchHit { document, formatted, ranking_score_details, ranking_score };

        Ok(hit)
    }
}

fn make_hits<'a>(
    index: &Index,
    rtxn: &RoTxn<'_>,
    attributes_format: AttributesFormat,
    matching_words: milli::MatchingWords,
    documents_ids_scores: impl Iterator<Item = (u32, &'a Vec<ScoreDetails>)> + 'a,
) -> milli::Result<Vec<SearchHit>> {
    let mut documents = Vec::new();

    let dictionary = index.dictionary(rtxn)?;
    let dictionary: Option<Vec<_>> =
        dictionary.as_ref().map(|x| x.iter().map(String::as_str).collect());
    let separators = index.allowed_separators(rtxn)?;
    let separators: Option<Vec<_>> =
        separators.as_ref().map(|x| x.iter().map(String::as_str).collect());

    let tokenizer = HitMaker::tokenizer(dictionary.as_deref(), separators.as_deref());

    let hit_maker = HitMaker::new(matching_words, tokenizer, attributes_format, index, rtxn)?;

    for (id, score) in documents_ids_scores {
        documents.push(hit_maker.make_hit(id, score)?);
    }
    Ok(documents)
}

pub fn perform_facet_search(
    index: &Index,
    search_query: SearchQuery,
    facet_query: Option<String>,
    facet_name: String,
    search_kind: SearchKind,
    features: RoFeatures,
    locales: Option<Vec<Language>>,
) -> Result<FacetSearchResult, ResponseError> {
    let before_search = Instant::now();
    let rtxn = index.read_txn()?;
    let time_budget = match index.search_cutoff(&rtxn)? {
        Some(cutoff) => TimeBudget::new(Duration::from_millis(cutoff)),
        None => TimeBudget::default(),
    };

    if !index.facet_search(&rtxn)? {
        return Err(ResponseError::from_msg(
            "The facet search is disabled for this index".to_string(),
            Code::FacetSearchDisabled,
        ));
    }

    // In the faceted search context, we want to use the intersection between the locales provided by the user
    // and the locales of the facet string.
    // If the facet string is not localized, we **ignore** the locales provided by the user because the facet data has no locale.
    // If the user does not provide locales, we use the locales of the facet string.
    let localized_attributes = index.localized_attributes_rules(&rtxn)?.unwrap_or_default();
    let localized_attributes_locales = localized_attributes
        .into_iter()
        .find(|attr| attr.match_str(&facet_name) == PatternMatch::Match);
    let locales = localized_attributes_locales.map(|attr| {
        attr.locales
            .into_iter()
            .filter(|locale| locales.as_ref().is_none_or(|locales| locales.contains(locale)))
            .collect()
    });

    let (search, _, _, _) =
        prepare_search(index, &rtxn, &search_query, &search_kind, time_budget, features)?;
    let mut facet_search = SearchForFacetValues::new(
        facet_name,
        search,
        matches!(search_kind, SearchKind::Hybrid { .. }),
    );
    if let Some(facet_query) = &facet_query {
        facet_search.query(facet_query);
    }
    if let Some(max_facets) = index.max_values_per_facet(&rtxn)? {
        facet_search.max_values(max_facets as usize);
    }

    if let Some(locales) = locales {
        facet_search.locales(locales);
    }

    Ok(FacetSearchResult {
        facet_hits: facet_search.execute()?,
        facet_query,
        processing_time_ms: before_search.elapsed().as_millis(),
    })
}

pub fn perform_similar(
    index: &Index,
    query: SimilarQuery,
    embedder_name: String,
    embedder: Arc<Embedder>,
    quantized: bool,
    retrieve_vectors: RetrieveVectors,
    features: RoFeatures,
) -> Result<SimilarResult, ResponseError> {
    let before_search = Instant::now();
    let rtxn = index.read_txn()?;

    let SimilarQuery {
        id,
        offset,
        limit,
        filter: _,
        embedder: _,
        attributes_to_retrieve,
        retrieve_vectors: _,
        show_ranking_score,
        show_ranking_score_details,
        ranking_score_threshold,
    } = query;

    let id: ExternalDocumentId = id.try_into().map_err(|error| {
        let msg = format!("Invalid value at `.id`: {error}");
        ResponseError::from_msg(msg, Code::InvalidSimilarId)
    })?;

    // using let-else rather than `?` so that the borrow checker identifies we're always returning here,
    // preventing a use-after-move
    let Some(internal_id) = index.external_documents_ids().get(&rtxn, &id)? else {
        return Err(ResponseError::from_msg(
            MeilisearchHttpError::DocumentNotFound(id.into_inner()).to_string(),
            Code::NotFoundSimilarId,
        ));
    };

    let mut similar = milli::Similar::new(
        internal_id,
        offset,
        limit,
        index,
        &rtxn,
        embedder_name,
        embedder,
        quantized,
    );

    if let Some(ref filter) = query.filter {
        if let Some(facets) = parse_filter(filter, Code::InvalidSimilarFilter, features)? {
            similar.filter(facets);
        }
    }

    if let Some(ranking_score_threshold) = ranking_score_threshold {
        similar.ranking_score_threshold(ranking_score_threshold.0);
    }

    let milli::SearchResult {
        documents_ids,
        matching_words: _,
        candidates,
        document_scores,
        degraded: _,
        used_negative_operator: _,
    } = similar.execute().map_err(|err| match err {
        milli::Error::UserError(milli::UserError::InvalidFilter(_)) => {
            ResponseError::from_msg(err.to_string(), Code::InvalidSimilarFilter)
        }
        err => err.into(),
    })?;

    let format = AttributesFormat {
        attributes_to_retrieve,
        retrieve_vectors,
        attributes_to_highlight: None,
        attributes_to_crop: None,
        crop_length: DEFAULT_CROP_LENGTH(),
        crop_marker: DEFAULT_CROP_MARKER(),
        highlight_pre_tag: DEFAULT_HIGHLIGHT_PRE_TAG(),
        highlight_post_tag: DEFAULT_HIGHLIGHT_POST_TAG(),
        show_matches_position: false,
        sort: None,
        show_ranking_score,
        show_ranking_score_details,
        locales: None,
    };

    let hits = make_hits(
        index,
        &rtxn,
        format,
        Default::default(),
        documents_ids.iter().copied().zip(document_scores.iter()),
    )?;

    let max_total_hits = index
        .pagination_max_total_hits(&rtxn)
        .map_err(milli::Error::from)?
        .map(|x| x as usize)
        .unwrap_or(DEFAULT_PAGINATION_MAX_TOTAL_HITS);

    let number_of_hits = min(candidates.len() as usize, max_total_hits);
    let hits_info = HitsInfo::OffsetLimit { limit, offset, estimated_total_hits: number_of_hits };

    let result = SimilarResult {
        hits,
        hits_info,
        id: id.into_inner(),
        processing_time_ms: before_search.elapsed().as_millis(),
    };
    Ok(result)
}

pub fn insert_geo_distance(sorts: &[String], document: &mut Document) {
    lazy_static::lazy_static! {
        static ref GEO_REGEX: Regex =
            Regex::new(r"_geoPoint\(\s*([[:digit:].\-]+)\s*,\s*([[:digit:].\-]+)\s*\)").unwrap();
    };
    if let Some(capture_group) = sorts.iter().find_map(|sort| GEO_REGEX.captures(sort)) {
        // TODO: TAMO: milli encountered an internal error, what do we want to do?
        let base = [capture_group[1].parse().unwrap(), capture_group[2].parse().unwrap()];
        let geo_point = &document.get("_geo").unwrap_or(&json!(null));
        if let Some((lat, lng)) =
            extract_geo_value(&geo_point["lat"]).zip(extract_geo_value(&geo_point["lng"]))
        {
            let distance = milli::distance_between_two_points(&base, &[lat, lng]);
            document.insert("_geoDistance".to_string(), json!(distance.round() as usize));
        }
    }
}

fn extract_geo_value(value: &Value) -> Option<f64> {
    match value {
        Value::Number(n) => n.as_f64(),
        Value::String(s) => s.parse().ok(),
        _ => None,
    }
}

fn compute_formatted_options(
    attr_to_highlight: &HashSet<String>,
    attr_to_crop: &[String],
    query_crop_length: usize,
    to_retrieve_ids: &BTreeSet<FieldId>,
    fields_ids_map: &FieldsIdsMap,
    displayed_ids: &BTreeSet<FieldId>,
) -> BTreeMap<FieldId, FormatOptions> {
    let mut formatted_options = BTreeMap::new();

    add_highlight_to_formatted_options(
        &mut formatted_options,
        attr_to_highlight,
        fields_ids_map,
        displayed_ids,
    );

    add_crop_to_formatted_options(
        &mut formatted_options,
        attr_to_crop,
        query_crop_length,
        fields_ids_map,
        displayed_ids,
    );

    // Should not return `_formatted` if no valid attributes to highlight/crop
    if !formatted_options.is_empty() {
        add_non_formatted_ids_to_formatted_options(&mut formatted_options, to_retrieve_ids);
    }

    formatted_options
}

fn add_highlight_to_formatted_options(
    formatted_options: &mut BTreeMap<FieldId, FormatOptions>,
    attr_to_highlight: &HashSet<String>,
    fields_ids_map: &FieldsIdsMap,
    displayed_ids: &BTreeSet<FieldId>,
) {
    for attr in attr_to_highlight {
        let new_format = FormatOptions { highlight: true, crop: None };

        if attr == "*" {
            for id in displayed_ids {
                formatted_options.insert(*id, new_format);
            }
            break;
        }

        if let Some(id) = fields_ids_map.id(attr) {
            if displayed_ids.contains(&id) {
                formatted_options.insert(id, new_format);
            }
        }
    }
}

fn add_crop_to_formatted_options(
    formatted_options: &mut BTreeMap<FieldId, FormatOptions>,
    attr_to_crop: &[String],
    crop_length: usize,
    fields_ids_map: &FieldsIdsMap,
    displayed_ids: &BTreeSet<FieldId>,
) {
    for attr in attr_to_crop {
        let mut split = attr.rsplitn(2, ':');
        let (attr_name, attr_len) = match split.next().zip(split.next()) {
            Some((len, name)) => {
                let crop_len = len.parse::<usize>().unwrap_or(crop_length);
                (name, crop_len)
            }
            None => (attr.as_str(), crop_length),
        };

        if attr_name == "*" {
            for id in displayed_ids {
                formatted_options
                    .entry(*id)
                    .and_modify(|f| f.crop = Some(attr_len))
                    .or_insert(FormatOptions { highlight: false, crop: Some(attr_len) });
            }
        }

        if let Some(id) = fields_ids_map.id(attr_name) {
            if displayed_ids.contains(&id) {
                formatted_options
                    .entry(id)
                    .and_modify(|f| f.crop = Some(attr_len))
                    .or_insert(FormatOptions { highlight: false, crop: Some(attr_len) });
            }
        }
    }
}

fn add_non_formatted_ids_to_formatted_options(
    formatted_options: &mut BTreeMap<FieldId, FormatOptions>,
    to_retrieve_ids: &BTreeSet<FieldId>,
) {
    for id in to_retrieve_ids {
        formatted_options.entry(*id).or_insert(FormatOptions { highlight: false, crop: None });
    }
}

#[allow(clippy::too_many_arguments)]
fn format_fields(
    document: &mut Document,
    field_ids_map: &FieldsIdsMap,
    matcher_builder: &MatcherBuilder<'_>,
    formatted_options: &BTreeMap<FieldId, FormatOptions>,
    show_matches_position: bool,
    displayable_ids: &BTreeSet<FieldId>,
    locales: Option<&[Language]>,
    localized_attributes: &[LocalizedAttributesRule],
) -> milli::Result<Option<Document>> {
    // reduce the formatted option list to the attributes that should be formatted,
    // instead of all the attributes to display.
    let formatting_fields_options = formatted_options
        .iter()
        .filter(|(_, option)| option.should_format())
        .map(|(fid, option)| (field_ids_map.name(*fid).unwrap(), option))
        .collect::<Vec<_>>();

    // select the attributes to retrieve
    let displayable_names =
        displayable_ids.iter().map(|&fid| field_ids_map.name(fid).expect("Missing field name"));

    let get_format_options = |key: Cow<'_, str>| {
        formatting_fields_options
            .iter()
            .filter(|(name, ..)| {
                milli::is_faceted_by(name, &key) || milli::is_faceted_by(&key, name)
            })
            .map(|(_, option)| **option)
            .reduce(|acc, option| acc.merge(option))
    };

    let get_locales = |key: Cow<'_, str>| {
        // TODO: Should this be re computed every time?
        // if no locales has been provided, we try to find the locales in the localized_attributes.
        locales.or_else(|| {
            localized_attributes
                .iter()
                .find(|rule| matches!(rule.match_str(&key), PatternMatch::Match))
                .map(LocalizedAttributesRule::locales)
        })
    };

    fn get_text(value: &mut Value) -> Option<Cow<'_, String>> {
        match value {
            Value::String(text) => Some(Cow::Borrowed(text)),
            Value::Number(number) => Some(Cow::Owned(number.to_string())),
            // boolean and null can not be matched by meili, can not be formatted
            // and array or object cannot be yielded by `permissive_json_pointer::map_leaf_values`
            _ => None,
        }
    }

    if show_matches_position {
        permissive_json_pointer::map_leaf_values(document, displayable_names, |key, _, value| {
            let Some(text) = get_text(value) else {
                *value = Value::Object(Map::from_iter(std::iter::once((
                    "value".to_string(),
                    value.take(),
                ))));

                return;
            };

            let locales = get_locales(Cow::from(key));
            let mut matcher = matcher_builder.build(&text, locales);
            let format_options = get_format_options(Cow::from(key));
            let match_bounds = matcher.get_match_bounds(format_options);

            let value_iter = std::iter::once(("value".to_string(), value.take()));

            // do not include `matches` in case there is nothing to format
            let json_map = if let Some(mb) = match_bounds {
                let matches_iter = std::iter::once((
                    "matches".to_string(),
                    serde_json::to_value(mb).expect("TODO"),
                ));
                Map::from_iter(value_iter.chain(matches_iter))
            } else {
                Map::from_iter(value_iter)
            };

            *value = Value::Object(json_map);
        });

        return Ok(None);
    }

    let mut formatted_document = document.clone();
    permissive_json_pointer::map_leaf_values(
        &mut formatted_document,
        displayable_names,
        |key, _, value| {
            // To get the formatting option of each key we need to see all the rules that applies
            // to the value and merge them together. eg. If a user said he wanted to highlight `doggo`
            // and crop `doggo.name`. `doggo.name` needs to be highlighted + cropped while `doggo.age` is only
            // highlighted.
            // Warn: The time to compute the format list scales with the number of fields to format;
            // cumulated with map_leaf_values that iterates over all the nested fields, it gives a quadratic complexity:
            // d*f where d is the total number of fields to display and f is the total number of fields to format.
            let Some(text) = get_text(value) else {
                return;
            };

            let format_options = get_format_options(Cow::from(key));

            // there's nothing to format
            if !format_options.is_some_and(|v| v.should_format()) {
                return;
            }

            let locales = get_locales(Cow::from(key));

            let mut matcher = matcher_builder.build(&text, locales);
            if let Some(formatted_text) = matcher.get_formatted_text(format_options) {
                *value = Value::String(formatted_text);
            }
        },
    );

    let selectors = formatted_options
        .keys()
        // This unwrap must be safe since we got the ids from the fields_ids_map just
        // before.
        .map(|&fid| field_ids_map.name(fid).unwrap());
    let formatted_document = permissive_json_pointer::select_values(&formatted_document, selectors);

    Ok(Some(formatted_document))
}

pub(crate) fn parse_filter(
    facets: &Value,
    filter_parsing_error_code: Code,
    features: RoFeatures,
) -> Result<Option<Filter>, ResponseError> {
    let filter = match facets {
        Value::String(expr) => Filter::from_str(expr).map_err(|e| e.into()),
        Value::Array(arr) => parse_filter_array(arr).map_err(|e| e.into()),
        v => Err(MeilisearchHttpError::InvalidExpression(&["String", "Array"], v.clone()).into()),
    };
    let filter = filter.map_err(|err: ResponseError| {
        ResponseError::from_msg(err.to_string(), filter_parsing_error_code)
    })?;

    if let Some(ref filter) = filter {
        // If the contains operator is used while the contains filter features is not enabled, errors out
        if let Some((token, error)) =
            filter.use_contains_operator().zip(features.check_contains_filter().err())
        {
            return Err(ResponseError::from_msg(
                token.as_external_error(error).to_string(),
                Code::FeatureNotEnabled,
            ));
        }
    }

    Ok(filter)
}

fn parse_filter_array(arr: &[Value]) -> Result<Option<Filter>, MeilisearchHttpError> {
    let mut ands = Vec::new();
    for value in arr {
        match value {
            Value::String(s) => ands.push(Either::Right(s.as_str())),
            Value::Array(arr) => {
                let mut ors = Vec::new();
                for value in arr {
                    match value {
                        Value::String(s) => ors.push(s.as_str()),
                        v => {
                            return Err(MeilisearchHttpError::InvalidExpression(
                                &["String"],
                                v.clone(),
                            ))
                        }
                    }
                }
                ands.push(Either::Left(ors));
            }
            v => {
                return Err(MeilisearchHttpError::InvalidExpression(
                    &["String", "[String]"],
                    v.clone(),
                ))
            }
        }
    }

    Filter::from_array(ands).map_err(|e| MeilisearchHttpError::from_milli(e, None))
}<|MERGE_RESOLUTION|>--- conflicted
+++ resolved
@@ -1334,13 +1334,8 @@
     vectors_fid: Option<FieldId>,
     retrieve_vectors: RetrieveVectors,
     to_retrieve_ids: BTreeSet<FieldId>,
-<<<<<<< HEAD
-    embedding_configs: Vec<milli::index::IndexEmbeddingConfig>,
+    embedding_configs: Vec<index::IndexEmbeddingConfig>,
     matcher_builder: MatcherBuilder<'a>,
-=======
-    embedding_configs: Vec<index::IndexEmbeddingConfig>,
-    formatter_builder: MatcherBuilder<'a>,
->>>>>>> fc6cc807
     formatted_options: BTreeMap<FieldId, FormatOptions>,
     show_ranking_score: bool,
     show_ranking_score_details: bool,
